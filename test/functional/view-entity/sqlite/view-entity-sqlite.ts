import {expect} from "chai";
import "reflect-metadata";
import {Category} from "./entity/Category";
import {Connection} from "../../../../src";
import {closeTestingConnections, createTestingConnections, reloadTestingDatabases} from "../../../utils/test-utils";
import {Post} from "./entity/Post";
import {PostCategory} from "./entity/PostCategory";

describe("view entity > sqlite", () => {

    let connections: Connection[];
    before(async () => connections = await createTestingConnections({
        entities: [__dirname + "/entity/*{.js,.ts}"],
        enabledDrivers: ["sqlite", "better-sqlite3"]
    }));
    beforeEach(() => reloadTestingDatabases(connections));
    after(() => closeTestingConnections(connections));

    it("should create entity view from string definition", () => Promise.all(connections.map(async connection => {

        const queryRunner = connection.createQueryRunner();
        const postCategory = await queryRunner.getView("post_category");
        expect(postCategory).to.be.exist;
        await queryRunner.release();

    })));

    it("should correctly return data from View", () => Promise.all(connections.map(async connection => {

        const category1 = new Category();
        category1.name = "Cars";
        await connection.manager.save(category1);

        const category2 = new Category();
        category2.name = "Airplanes";
        await connection.manager.save(category2);

        const post1 = new Post();
        post1.name = "About BMW";
        post1.categoryId = category1.id;
        await connection.manager.save(post1);

        const post2 = new Post();
        post2.name = "About Boeing";
        post2.categoryId = category2.id;
        await connection.manager.save(post2);

        const postCategories = await connection.manager.find(PostCategory);
        postCategories.length.should.be.equal(2);

        postCategories[0].id.should.be.equal(1);
<<<<<<< HEAD
        postCategories[0].name.should.be.equal("About BMW");
        postCategories[0].categoryName.should.be.equal("Cars");

        postCategories[1].id.should.be.equal(2);
        postCategories[1].name.should.be.equal("About Boeing");
=======
        postCategories[0].postName.should.be.equal("About BMW");
        postCategories[0].categoryName.should.be.equal("Cars");

        postCategories[1].id.should.be.equal(2);
        postCategories[1].postName.should.be.equal("About Boeing");
>>>>>>> 4baac710
        postCategories[1].categoryName.should.be.equal("Airplanes");

    })));
});<|MERGE_RESOLUTION|>--- conflicted
+++ resolved
@@ -49,19 +49,11 @@
         postCategories.length.should.be.equal(2);
 
         postCategories[0].id.should.be.equal(1);
-<<<<<<< HEAD
-        postCategories[0].name.should.be.equal("About BMW");
-        postCategories[0].categoryName.should.be.equal("Cars");
-
-        postCategories[1].id.should.be.equal(2);
-        postCategories[1].name.should.be.equal("About Boeing");
-=======
         postCategories[0].postName.should.be.equal("About BMW");
         postCategories[0].categoryName.should.be.equal("Cars");
 
         postCategories[1].id.should.be.equal(2);
         postCategories[1].postName.should.be.equal("About Boeing");
->>>>>>> 4baac710
         postCategories[1].categoryName.should.be.equal("Airplanes");
 
     })));
