import "reflect-metadata";
import {closeTestingConnections, createTestingConnections, reloadTestingDatabases} from "../../utils/test-utils";
import {Connection} from "../../../src/connection/Connection";
import {TestEntity} from "./entity/TestEntity";
import {expect} from "chai";
import {PromiseUtils} from "../../../src/util/PromiseUtils";

describe("github issues > #1014 Transaction doesn't rollback", () => {

    let connections: Connection[];
    before(async () => connections = await createTestingConnections({
        entities: [__dirname + "/entity/*{.js,.ts}"]
    }));
    beforeEach(() => reloadTestingDatabases(connections));
    after(() => closeTestingConnections(connections));

    it("should rollback transaction if some operation failed in it", () => Promise.all(connections.map(async connection => {

        const testEntity = new TestEntity();
        testEntity.name = "Hello Test";
        await connection.manager.save(testEntity, { reload: true });

        let error: any;
        try {
            await connection.transaction(manager => {
                return PromiseUtils.settle([
<<<<<<< HEAD
                    manager.remove(TestEntity, { id: 1 } as TestEntity),
=======
                    manager.remove(testEntity),
>>>>>>> 4baac710
                    Promise.reject(new Error()),
                    new Promise((resolve, reject) => reject(new Error())),
                ]);
            });
        } catch (err) { error = err; }

        expect(error).to.be.instanceof(Error);
        const loadedTestEntity = await connection.manager.findOne(TestEntity, 1);
        expect(loadedTestEntity).not.to.be.undefined;
        loadedTestEntity!.should.be.eql({ id: 1, name: "Hello Test" });
    })));

});<|MERGE_RESOLUTION|>--- conflicted
+++ resolved
@@ -24,11 +24,7 @@
         try {
             await connection.transaction(manager => {
                 return PromiseUtils.settle([
-<<<<<<< HEAD
-                    manager.remove(TestEntity, { id: 1 } as TestEntity),
-=======
                     manager.remove(testEntity),
->>>>>>> 4baac710
                     Promise.reject(new Error()),
                     new Promise((resolve, reject) => reject(new Error())),
                 ]);
