import {Subject} from "./Subject";
import {ObjectLiteral} from "../common/ObjectLiteral";
import {QueryRunner} from "../query-runner/QueryRunner";
import {FindOptions} from "../find-options/FindOptions";

/**
 * Loads database entities for all operate subjects which do not have database entity set.
 * All entities that we load database entities for are marked as updated or inserted.
 * To understand which of them really needs to be inserted or updated we need to load
 * their original representations from the database.
 */
export class SubjectDatabaseEntityLoader {

    // ---------------------------------------------------------------------
    // Constructor
    // ---------------------------------------------------------------------

    constructor(protected queryRunner: QueryRunner,
                protected subjects: Subject[]) {
    }

    // ---------------------------------------------------------------------
    // Public Methods
    // ---------------------------------------------------------------------

    /**
     * Loads database entities for all subjects.
     *
     * loadAllRelations flag is used to load all relation ids of the object, no matter if they present in subject entity or not.
     * This option is used for deletion.
     */
    async load(operationType: "save"|"remove"|"soft-remove"|"recover"): Promise<void> {

        // we are grouping subjects by target to perform more optimized queries using WHERE IN operator
        // go through the groups and perform loading of database entities of each subject in the group
        const promises = this.groupByEntityTargets().map(async subjectGroup => {
            // console.time("start loading");

            // prepare entity ids of the subjects we need to load
            const allIds: ObjectLiteral[] = [];
            const allSubjects: Subject[] = [];
            subjectGroup.subjects.forEach(subject => {

                // we don't load if subject already has a database entity loaded
                if (subject.databaseEntity || !subject.identifier)
                    return;

                allIds.push(subject.identifier);
                allSubjects.push(subject);
            });

            // if there no ids found (means all entities are new and have generated ids) - then nothing to load there
            if (!allIds.length)
                return;

            const loadRelationPropertyPaths: string[] = [];

            // for the save, soft-remove and recover operation
            // extract all property paths of the relations we need to load relation ids for
            // this is for optimization purpose - this way we don't load relation ids for entities
            // whose relations are undefined, and since they are undefined its really pointless to
            // load something for them, since undefined properties are skipped by the orm
            if (operationType === "save" || operationType === "soft-remove" || operationType === "recover") {
                subjectGroup.subjects.forEach(subject => {

                    // gets all relation property paths that exist in the persisted entity.
                    subject.metadata.relations.forEach(relation => {
                        const value = relation.getEntityValue(subject.entityWithFulfilledIds!);
                        if (value === undefined)
                            return;

                        if (loadRelationPropertyPaths.indexOf(relation.propertyPath) === -1)
                            loadRelationPropertyPaths.push(relation.propertyPath);
                    });
                });
            } else { // remove

                // for remove operation
                // we only need to load junction relation ids since only they are removed by cascades
                loadRelationPropertyPaths.push(...subjectGroup.subjects[0].metadata.manyToManyRelations.map(relation => relation.propertyPath));
            }

<<<<<<< HEAD
            const findOptions: FindOptions<any> = {
                options: {
                    listeners: false,
                    observers: false,
                    eagerRelations: false,
                    loadRelationIds: {
                        relations: loadRelationPropertyPaths,
                        disableMixedMap: true
                    }
                }
=======
            const findOptions: FindManyOptions<any> = {
                loadEagerRelations: false,
                loadRelationIds: {
                    relations: loadRelationPropertyPaths,
                    disableMixedMap: true
                },
                // the soft-deleted entities should be included in the loaded entities for recover operation
                withDeleted: true
>>>>>>> 17f2fff3
            };

            // load database entities for all given ids
            // console.time("loading findByIds");
            const entities = await this.queryRunner.manager
                .getRepository<ObjectLiteral>(subjectGroup.target)
                .findByIds(allIds, findOptions);
            // console.timeEnd("loading findByIds");

            // now when we have entities we need to find subject of each entity
            // and insert that entity into database entity of the found subjects
            entities.forEach(entity => {
                const subjects = this.findByPersistEntityLike(subjectGroup.target, entity);
                subjects.forEach(subject => {
                  subject.databaseEntity = entity;
                  if (!subject.identifier)
                      subject.identifier = subject.metadata.hasAllPrimaryKeys(entity) ? subject.metadata.getEntityIdMap(entity) : undefined;
                });
            });

            // this way we tell what subjects we tried to load database entities of
            for (let subject of allSubjects) {
                subject.databaseEntityLoaded = true;
            }

            // console.timeEnd("start loading");
        });

        await Promise.all(promises);
    }

    // ---------------------------------------------------------------------
    // Protected Methods
    // ---------------------------------------------------------------------

    /**
     * Finds subjects where entity like given subject's entity.
     * Comparision made by entity id.
     * Multiple subjects may be returned if duplicates are present in the subject array.
     * This will likely result in the same row being updated multiple times during a transaction.
     */
    protected findByPersistEntityLike(entityTarget: Function|string, entity: ObjectLiteral): Subject[] {
        return this.subjects.filter(subject => {
            if (!subject.entity)
                return false;

            if (subject.entity === entity)
                return true;

            return subject.metadata.target === entityTarget && subject.metadata.compareEntities(subject.entityWithFulfilledIds!, entity);
        });
    }

    /**
     * Groups given Subject objects into groups separated by entity targets.
     */
    protected groupByEntityTargets(): { target: Function|string, subjects: Subject[] }[] {
        return this.subjects.reduce((groups, operatedEntity) => {
            let group = groups.find(group => group.target === operatedEntity.metadata.target);
            if (!group) {
                group = { target: operatedEntity.metadata.target, subjects: [] };
                groups.push(group);
            }
            group.subjects.push(operatedEntity);
            return groups;
        }, [] as { target: Function|string, subjects: Subject[] }[]);
    }

}<|MERGE_RESOLUTION|>--- conflicted
+++ resolved
@@ -80,7 +80,6 @@
                 loadRelationPropertyPaths.push(...subjectGroup.subjects[0].metadata.manyToManyRelations.map(relation => relation.propertyPath));
             }
 
-<<<<<<< HEAD
             const findOptions: FindOptions<any> = {
                 options: {
                     listeners: false,
@@ -89,18 +88,10 @@
                     loadRelationIds: {
                         relations: loadRelationPropertyPaths,
                         disableMixedMap: true
-                    }
+                    },
+                    // the soft-deleted entities should be included in the loaded entities for recover operation
+                    withDeleted: true
                 }
-=======
-            const findOptions: FindManyOptions<any> = {
-                loadEagerRelations: false,
-                loadRelationIds: {
-                    relations: loadRelationPropertyPaths,
-                    disableMixedMap: true
-                },
-                // the soft-deleted entities should be included in the loaded entities for recover operation
-                withDeleted: true
->>>>>>> 17f2fff3
             };
 
             // load database entities for all given ids
