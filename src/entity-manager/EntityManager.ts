import {DeepPartial} from "../common/DeepPartial";
import {ObjectType} from "../common/ObjectType";
import {Connection} from "../connection/Connection";
import {MongoDriver} from "../driver/mongodb/MongoDriver";
import {ObjectID} from "../driver/mongodb/typings";
import {OracleDriver} from "../driver/oracle/OracleDriver";
import {IsolationLevel} from "../driver/types/IsolationLevel";
import {CustomRepositoryCannotInheritRepositoryError} from "../error/CustomRepositoryCannotInheritRepositoryError";
import {CustomRepositoryNotFoundError} from "../error/CustomRepositoryNotFoundError";
import {EntityNotFoundError} from "../error/EntityNotFoundError";
import {NoNeedToReleaseEntityManagerError} from "../error/NoNeedToReleaseEntityManagerError";
import {QueryRunnerProviderAlreadyReleasedError} from "../error/QueryRunnerProviderAlreadyReleasedError";
import {RepositoryNotFoundError} from "../error/RepositoryNotFoundError";
import {RepositoryNotTreeError} from "../error/RepositoryNotTreeError";
import {TreeRepositoryNotSupportedError} from "../error/TreeRepositoryNotSupportedError";
import {QueryDeepPartialEntity} from "../query-builder/QueryPartialEntity";
import {FindExtraOptions, FindOptions, FindOptionsWhere} from "../find-options/FindOptions";
import {FindOptionsUtils} from "../find-options/FindOptionsUtils";
import {EntitySchema, getMetadataArgsStorage} from "../index";
import {ObserverExecutor} from "../observer/ObserverExecutor";
import {QueryObserver} from "../observer/QueryObserver";
import {EntityPersistExecutor} from "../persistence/EntityPersistExecutor";
import {DeleteResult} from "../query-builder/result/DeleteResult";
import {InsertResult} from "../query-builder/result/InsertResult";
import {UpdateResult} from "../query-builder/result/UpdateResult";
import {SelectQueryBuilder} from "../query-builder/SelectQueryBuilder";
import {PlainObjectToDatabaseEntityTransformer} from "../query-builder/transformer/PlainObjectToDatabaseEntityTransformer";
import {PlainObjectToNewEntityTransformer} from "../query-builder/transformer/PlainObjectToNewEntityTransformer";
import {QueryRunner} from "../query-runner/QueryRunner";
import {AbstractRepository} from "../repository/AbstractRepository";
import {MongoRepository} from "../repository/MongoRepository";
import {RemoveOptions} from "../repository/RemoveOptions";
import {Repository} from "../repository/Repository";
import {RepositoryFactory} from "../repository/RepositoryFactory";
import {SaveOptions} from "../repository/SaveOptions";
import {TreeRepository} from "../repository/TreeRepository";
import {ObjectUtils} from "../util/ObjectUtils";
import * as Observable from "zen-observable";

/**
 * Entity manager supposed to work with any entity, automatically find its repository and call its methods,
 * whatever entity type are you passing.
 */
export class EntityManager {

    // -------------------------------------------------------------------------
    // Public Properties
    // -------------------------------------------------------------------------

    /**
     * Connection used by this entity manager.
     */
    readonly connection: Connection;

    /**
     * Custom query runner to be used for operations in this entity manager.
     * Used only in non-global entity manager.
     */
    readonly queryRunner?: QueryRunner;

    // -------------------------------------------------------------------------
    // Protected Properties
    // -------------------------------------------------------------------------

    /**
     * Once created and then reused by en repositories.
     */
    protected repositories: Repository<any>[] = [];

    /**
     * Plain to object transformer used in create and merge operations.
     */
    protected plainObjectToEntityTransformer = new PlainObjectToNewEntityTransformer();

    // -------------------------------------------------------------------------
    // Constructor
    // -------------------------------------------------------------------------

    constructor(connection: Connection, queryRunner?: QueryRunner) {
        this.connection = connection;
        if (queryRunner) {
            this.queryRunner = queryRunner;
            // dynamic: this.queryRunner = manager;
            ObjectUtils.assign(this.queryRunner, { manager: this });
        }
    }

    // -------------------------------------------------------------------------
    // Public Methods
    // -------------------------------------------------------------------------

    /**
     * Wraps given function execution (and all operations made there) in a transaction.
     * All database operations must be executed using provided entity manager.
     */
    async transaction<T>(runInTransaction: (entityManager: EntityManager) => Promise<T>): Promise<T>;

    /**
     * Wraps given function execution (and all operations made there) in a transaction.
     * All database operations must be executed using provided entity manager.
     */
    async transaction<T>(isolationLevel: IsolationLevel, runInTransaction: (entityManager: EntityManager) => Promise<T>): Promise<T>;

    /**
     * Wraps given function execution (and all operations made there) in a transaction.
     * All database operations must be executed using provided entity manager.
     */
    async transaction<T>(
        isolationOrRunInTransaction: IsolationLevel | ((entityManager: EntityManager) => Promise<T>),
        runInTransactionParam?: (entityManager: EntityManager) => Promise<T>
    ): Promise<T> {

        const isolation = typeof isolationOrRunInTransaction === "string" ? isolationOrRunInTransaction : undefined;
        const runInTransaction = typeof isolationOrRunInTransaction === "function" ? isolationOrRunInTransaction : runInTransactionParam;

        if (!runInTransaction) {
            throw new Error(`Transaction method requires callback in second paramter if isolation level is supplied.`);
        }

        if (this.connection.driver instanceof MongoDriver)
            throw new Error(`Transactions aren't supported by MongoDB.`);

        if (this.queryRunner && this.queryRunner.isReleased)
            throw new QueryRunnerProviderAlreadyReleasedError();

        if (this.queryRunner && this.queryRunner.isTransactionActive)
            throw new Error(`Cannot start transaction because its already started`);

        // if query runner is already defined in this class, it means this entity manager was already created for a single connection
        // if its not defined we create a new query runner - single connection where we'll execute all our operations
        const queryRunner = this.queryRunner || this.connection.createQueryRunner("master");

        try {
            if (isolation) {
                await queryRunner.startTransaction(isolation);
              } else {
                await queryRunner.startTransaction();
              }
            const result = await runInTransaction(queryRunner.manager);
            await queryRunner.commitTransaction();
            await new ObserverExecutor(this.connection.observers).execute();
            return result;

        } catch (err) {
            try { // we throw original error even if rollback thrown an error
                await queryRunner.rollbackTransaction();
            } catch (rollbackError) { }
            throw err;

        } finally {
            if (!this.queryRunner) // if we used a new query runner provider then release it
                await queryRunner.release();
        }
    }

    /**
     * Executes raw SQL query and returns raw database results.
     */
    async query(query: string, parameters?: any[]): Promise<any> {
        return this.connection.query(query, parameters, this.queryRunner);
    }

    /**
     * Creates a new query builder that can be used to build a sql query.
     */
    createQueryBuilder<Entity>(entityClass: ObjectType<Entity>, alias: string, queryRunner?: QueryRunner): SelectQueryBuilder<Entity>;

    /**
     * Creates a new query builder that can be used to build a sql query.
     */
    createQueryBuilder<Entity>(entityClass: EntitySchema<Entity>, alias: string, queryRunner?: QueryRunner): SelectQueryBuilder<Entity>;

    /**
     * Creates a new query builder that can be used to build a sql query.
     */
    createQueryBuilder<Entity>(entityName: string, alias: string, queryRunner?: QueryRunner): SelectQueryBuilder<Entity>;

    /**
     * Creates a new query builder that can be used to build a sql query.
     */
    createQueryBuilder(queryRunner?: QueryRunner): SelectQueryBuilder<any>;

    /**
     * Creates a new query builder that can be used to build a sql query.
     */
    createQueryBuilder<Entity>(entityClass?: ObjectType<Entity>|EntitySchema<Entity>|string|QueryRunner, alias?: string, queryRunner?: QueryRunner): SelectQueryBuilder<Entity> {
        if (alias) {
            return this.connection.createQueryBuilder(entityClass as EntitySchema<Entity>|string, alias, queryRunner || this.queryRunner);

        } else {
            return this.connection.createQueryBuilder(entityClass as QueryRunner|undefined || queryRunner || this.queryRunner);
        }
    }

    /**
     * Checks if entity has an id.
     */
    hasId(entity: any): boolean;

    /**
     * Checks if entity of given schema name has an id.
     */
    hasId(target: Function|string, entity: any): boolean;

    /**
     * Checks if entity has an id by its Function type or schema name.
     */
    hasId(targetOrEntity: any|Function|string, maybeEntity?: any): boolean {
        const target = arguments.length === 2 ? targetOrEntity : targetOrEntity.constructor;
        const entity = arguments.length === 2 ? maybeEntity : targetOrEntity;
        const metadata = this.connection.getMetadata(target);
        return metadata.hasId(entity);
    }

    /**
     * Gets entity mixed id.
     */
    getId(entity: any): any;

    /**
     * Gets entity mixed id.
     */
    getId(target: Function|string, entity: any): any;

    /**
     * Gets entity mixed id.
     */
    getId(targetOrEntity: any|Function|string, maybeEntity?: any): any {
        const target = arguments.length === 2 ? targetOrEntity : targetOrEntity.constructor;
        const entity = arguments.length === 2 ? maybeEntity : targetOrEntity;
        const metadata = this.connection.getMetadata(target);
        return metadata.getEntityIdMixedMap(entity);
    }

    /**
     * Creates a new entity instance and copies all entity properties from this object into a new entity.
     * Note that it copies only properties that present in entity schema.
     */
    create<Entity>(entityClass: ObjectType<Entity>, plainObject?: DeepPartial<Entity>): Entity;

    /**
     * Creates a new entities and copies all entity properties from given objects into their new entities.
     * Note that it copies only properties that present in entity schema.
     */
    create<Entity>(entityClass: ObjectType<Entity>, plainObjects?: DeepPartial<Entity>[]): Entity[];

    /**
     * Creates a new entity instance and copies all entity properties from this object into a new entity.
     * Note that it copies only properties that present in entity schema.
     */
    create<Entity>(entitySchema: EntitySchema<Entity>, plainObject?: DeepPartial<Entity>): Entity;

    /**
     * Creates a new entities and copies all entity properties from given objects into their new entities.
     * Note that it copies only properties that present in entity schema.
     */
    create<Entity>(entitySchema: EntitySchema<Entity>, plainObjects?: DeepPartial<Entity>[]): Entity[];

    /**
     * Creates a new entity instance and copies all entity properties from this object into a new entity.
     * Note that it copies only properties that present in entity schema.
     */
    create<Entity>(entityName: string, plainObject?: DeepPartial<Entity>): Entity;

    /**
     * Creates a new entities and copies all entity properties from given objects into their new entities.
     * Note that it copies only properties that present in entity schema.
     */
    create<Entity>(entityName: string, plainObjects?: DeepPartial<Entity>[]): Entity[];

    /**
     * Creates a new entity instance or instances.
     * Can copy properties from the given object into new entities.
     */
    create<Entity>(entityClass: ObjectType<Entity>|EntitySchema<Entity>|string, plainObjectOrObjects?: DeepPartial<Entity>|DeepPartial<Entity>[]): Entity|Entity[] {
        const metadata = this.connection.getMetadata(entityClass);

        if (!plainObjectOrObjects)
            return metadata.create(this.queryRunner);

        if (plainObjectOrObjects instanceof Array)
            return plainObjectOrObjects.map(plainEntityLike => this.create(entityClass as any, plainEntityLike));

        const mergeIntoEntity = metadata.create(this.queryRunner);
        this.plainObjectToEntityTransformer.transform(mergeIntoEntity, plainObjectOrObjects, metadata, true);
        return mergeIntoEntity;
    }

    /**
     * Merges two entities into one new entity.
     */
    merge<Entity>(entityClass: ObjectType<Entity>, mergeIntoEntity: Entity, ...entityLikes: DeepPartial<Entity>[]): Entity;

    /**
     * Merges two entities into one new entity.
     */
    merge<Entity>(entitySchema: EntitySchema<Entity>, mergeIntoEntity: Entity, ...entityLikes: DeepPartial<Entity>[]): Entity;

    /**
     * Merges two entities into one new entity.
     */
    merge<Entity>(entityName: string, mergeIntoEntity: Entity, ...entityLikes: DeepPartial<Entity>[]): Entity;

    /**
     * Merges two entities into one new entity.
     */
    merge<Entity>(entityClass: ObjectType<Entity>|EntitySchema<Entity>|string, mergeIntoEntity: Entity, ...entityLikes: DeepPartial<Entity>[]): Entity { // todo: throw exception if entity manager is released
        const metadata = this.connection.getMetadata(entityClass);
        entityLikes.forEach(object => this.plainObjectToEntityTransformer.transform(mergeIntoEntity, object, metadata));
        return mergeIntoEntity;
    }

    /**
     * Creates a new entity from the given plan javascript object. If entity already exist in the database, then
     * it loads it (and everything related to it), replaces all values with the new ones from the given object
     * and returns this new entity. This new entity is actually a loaded from the db entity with all properties
     * replaced from the new object.
     */
    preload<Entity>(entityClass: ObjectType<Entity>, entityLike: DeepPartial<Entity>): Promise<Entity|undefined>;

    /**
     * Creates a new entity from the given plan javascript object. If entity already exist in the database, then
     * it loads it (and everything related to it), replaces all values with the new ones from the given object
     * and returns this new entity. This new entity is actually a loaded from the db entity with all properties
     * replaced from the new object.
     */
    preload<Entity>(entitySchema: EntitySchema<Entity>, entityLike: DeepPartial<Entity>): Promise<Entity|undefined>;

    /**
     * Creates a new entity from the given plan javascript object. If entity already exist in the database, then
     * it loads it (and everything related to it), replaces all values with the new ones from the given object
     * and returns this new entity. This new entity is actually a loaded from the db entity with all properties
     * replaced from the new object.
     */
    preload(entityName: string, entityLike: DeepPartial<any>): Promise<any|undefined>;

    /**
     * Creates a new entity from the given plan javascript object. If entity already exist in the database, then
     * it loads it (and everything related to it), replaces all values with the new ones from the given object
     * and returns this new entity. This new entity is actually a loaded from the db entity with all properties
     * replaced from the new object.
     */
    async preload<Entity>(entityClass: ObjectType<Entity>|EntitySchema<Entity>|string, entityLike: DeepPartial<Entity>): Promise<Entity|undefined> {
        const metadata = this.connection.getMetadata(entityClass);
        const plainObjectToDatabaseEntityTransformer = new PlainObjectToDatabaseEntityTransformer(this.connection.manager);
        const transformedEntity = await plainObjectToDatabaseEntityTransformer.transform(entityLike, metadata);
        if (transformedEntity)
            return this.merge(entityClass as any, transformedEntity as Entity, entityLike);

        return undefined;
    }

    /**
     * Saves all given entities in the database.
     * If entities do not exist in the database then inserts, otherwise updates.
     */
    save<Entity>(entities: Entity[], options?: SaveOptions): Promise<Entity[]>;

    /**
     * Saves all given entities in the database.
     * If entities do not exist in the database then inserts, otherwise updates.
     */
    save<Entity>(entity: Entity, options?: SaveOptions): Promise<Entity>;

    /**
     * Saves all given entities in the database.
     * If entities do not exist in the database then inserts, otherwise updates.
     */
    save<Entity, T extends DeepPartial<Entity>>(targetOrEntity: ObjectType<Entity>|EntitySchema<Entity>, entities: T[], options?: SaveOptions): Promise<T[]>;

    /**
     * Saves all given entities in the database.
     * If entities do not exist in the database then inserts, otherwise updates.
     */
    save<Entity, T extends DeepPartial<Entity>>(targetOrEntity: ObjectType<Entity>|EntitySchema<Entity>, entity: T, options?: SaveOptions): Promise<T>;

    /**
     * Saves all given entities in the database.
     * If entities do not exist in the database then inserts, otherwise updates.
     */
    save<T>(targetOrEntity: string, entities: T[], options?: SaveOptions): Promise<T[]>;

    /**
     * Saves all given entities in the database.
     * If entities do not exist in the database then inserts, otherwise updates.
     */
    save<T>(targetOrEntity: string, entity: T, options?: SaveOptions): Promise<T>;

    /**
     * Saves a given entity in the database.
     */
    save<Entity, T extends DeepPartial<Entity>>(targetOrEntity: (T|T[])|ObjectType<Entity>|EntitySchema<Entity>|string, maybeEntityOrOptions?: T|T[], maybeOptions?: SaveOptions): Promise<T|T[]> {

        // normalize mixed parameters
        let target = (arguments.length > 1 && (targetOrEntity instanceof Function || targetOrEntity instanceof EntitySchema || typeof targetOrEntity === "string")) ? targetOrEntity as Function|string : undefined;
        const entity: T|T[] = target ? maybeEntityOrOptions as T|T[] : targetOrEntity as T|T[];
        const options = target ? maybeOptions : maybeEntityOrOptions as SaveOptions;

        if (target instanceof EntitySchema)
            target = target.options.name;

        // if user passed empty array of entities then we don't need to do anything
        if (entity instanceof Array && entity.length === 0)
            return Promise.resolve(entity);

        // execute save operation
        return new EntityPersistExecutor(this.connection, this.queryRunner, "save", target, entity, options)
            .execute()
            .then(() => entity);
    }

    /**
     * Removes a given entity from the database.
     */
    remove<Entity>(entity: Entity, options?: RemoveOptions): Promise<Entity>;

    /**
     * Removes a given entity from the database.
     */
    remove<Entity>(targetOrEntity: ObjectType<Entity>, entity: Entity, options?: RemoveOptions): Promise<Entity>;

    /**
     * Removes a given entity from the database.
     */
    remove<Entity>(targetOrEntity: EntitySchema<Entity>, entity: Entity, options?: RemoveOptions): Promise<Entity>;

    /**
     * Removes a given entity from the database.
     */
    remove<Entity>(targetOrEntity: string, entity: Entity, options?: RemoveOptions): Promise<Entity>;

    /**
     * Removes a given entity from the database.
     */
    remove<Entity>(entity: Entity[], options?: RemoveOptions): Promise<Entity>;

    /**
     * Removes a given entity from the database.
     */
    remove<Entity>(targetOrEntity: ObjectType<Entity>, entity: Entity[], options?: RemoveOptions): Promise<Entity[]>;

    /**
     * Removes a given entity from the database.
     */
    remove<Entity>(targetOrEntity: EntitySchema<Entity>, entity: Entity[], options?: RemoveOptions): Promise<Entity[]>;

    /**
     * Removes a given entity from the database.
     */
    remove<Entity>(targetOrEntity: string, entity: Entity[], options?: RemoveOptions): Promise<Entity[]>;

    /**
     * Removes a given entity from the database.
     */
    remove<Entity>(targetOrEntity: (Entity|Entity[])|Function|string, maybeEntityOrOptions?: Entity|Entity[], maybeOptions?: RemoveOptions): Promise<Entity|Entity[]> {

        // normalize mixed parameters
        const target = (arguments.length > 1 && (targetOrEntity instanceof Function || typeof targetOrEntity === "string")) ? targetOrEntity as Function|string : undefined;
        const entity: Entity|Entity[] = target ? maybeEntityOrOptions as Entity|Entity[] : targetOrEntity as Entity|Entity[];
        const options = target ? maybeOptions : maybeEntityOrOptions as SaveOptions;

        // if user passed empty array of entities then we don't need to do anything
        if (entity instanceof Array && entity.length === 0)
            return Promise.resolve(entity);

        // execute save operation
        return new EntityPersistExecutor(this.connection, this.queryRunner, "remove", target, entity, options)
            .execute()
            .then(() => entity);
    }

    /**
     * Inserts a given entity into the database.
     * Unlike save method executes a primitive operation without cascades, relations and other operations included.
     * Executes fast and efficient INSERT query.
     * Does not check if entity exist in the database, so query will fail if duplicate entity is being inserted.
     * You can execute bulk inserts using this method.
     */
    async insert<Entity>(target: ObjectType<Entity>|EntitySchema<Entity>|string, entity: QueryDeepPartialEntity<Entity>|(QueryDeepPartialEntity<Entity>[])): Promise<InsertResult> {

        // TODO: Oracle does not support multiple values. Need to create another nice solution.
        if (this.connection.driver instanceof OracleDriver && entity instanceof Array) {
            const results = await Promise.all(entity.map(entity => this.insert(target, entity)));
            return results.reduce((mergedResult, result) => Object.assign(mergedResult, result), {} as InsertResult);
        }
        return this.createQueryBuilder()
            .insert()
            .into(target)
            .values(entity)
            .execute();
    }

    /**
     * Updates entity partially. Entity can be found by a given condition(s).
     * Unlike save method executes a primitive operation without cascades, relations and other operations included.
     * Executes fast and efficient UPDATE query.
     * Does not check if entity exist in the database.
     * Condition(s) cannot be empty.
     */
<<<<<<< HEAD
    update<Entity>(target: ObjectType<Entity>|EntitySchema<Entity>|string, criteria: string|string[]|number|number[]|Date|Date[]|ObjectID|ObjectID[]|FindOptionsWhere<Entity>, partialEntity: QueryDeepPartialEntity<Entity>): Promise<UpdateResult> {
=======
    update<Entity>(target: ObjectType<Entity>|EntitySchema<Entity>|string, criteria: string|string[]|number|number[]|Date|Date[]|ObjectID|ObjectID[]|any, partialEntity: QueryDeepPartialEntity<Entity>): Promise<UpdateResult> {
>>>>>>> 0419d771

        // if user passed empty criteria or empty list of criterias, then throw an error
        if (criteria === undefined ||
            criteria === null ||
            criteria === "" ||
            (criteria instanceof Array && criteria.length === 0)) {

            return Promise.reject(new Error(`Empty criteria(s) are not allowed for the update method.`));
        }

        if (typeof criteria === "string" ||
            typeof criteria === "number" ||
            criteria instanceof Date ||
            criteria instanceof Array) {

            return this.createQueryBuilder()
                .update(target)
                .set(partialEntity)
                .whereInIds(criteria)
                .execute();

        } else {
            return this.createQueryBuilder()
                .update(target)
                .set(partialEntity)
                .where(criteria)
                .execute();
        }
    }

    /**
     * Deletes entities by a given condition(s).
     * Unlike save method executes a primitive operation without cascades, relations and other operations included.
     * Executes fast and efficient DELETE query.
     * Does not check if entity exist in the database.
     * Condition(s) cannot be empty.
     */
<<<<<<< HEAD
    delete<Entity>(targetOrEntity: ObjectType<Entity>|EntitySchema<Entity>|string, criteria: string|string[]|number|number[]|Date|Date[]|ObjectID|ObjectID[]|FindOptionsWhere<Entity>, options?: RemoveOptions): Promise<DeleteResult> {
=======
    delete<Entity>(targetOrEntity: ObjectType<Entity>|EntitySchema<Entity>|string, criteria: string|string[]|number|number[]|Date|Date[]|ObjectID|ObjectID[]|any): Promise<DeleteResult> {
>>>>>>> 0419d771

        // if user passed empty criteria or empty list of criterias, then throw an error
        if (criteria === undefined ||
            criteria === null ||
            criteria === "" ||
            (criteria instanceof Array && criteria.length === 0)) {

            return Promise.reject(new Error(`Empty criteria(s) are not allowed for the delete method.`));
        }

        if (typeof criteria === "string" ||
            typeof criteria === "number" ||
            criteria instanceof Date ||
            criteria instanceof Array) {

            return this.createQueryBuilder()
                .delete()
                .from(targetOrEntity)
                .whereInIds(criteria)
                .execute();

        } else {
            return this.createQueryBuilder()
                .delete()
                .from(targetOrEntity)
                .where(criteria)
                .execute();
        }
    }

    /**
     * Counts entities that match given conditions.
     * Useful for pagination.
     */
    count<Entity>(entityClass: ObjectType<Entity>, conditions?: FindOptionsWhere<Entity>, options?: FindExtraOptions): Promise<number>;

    /**
     * Counts entities that match given conditions.
     * Useful for pagination.
     */
    count<Entity>(entityClass: EntitySchema<Entity>, conditions?: FindOptionsWhere<Entity>, options?: FindExtraOptions): Promise<number>;

    /**
     * Counts entities that match given conditions.
     * Useful for pagination.
     */
    count<Entity>(entityClass: string, conditions?: FindOptionsWhere<Entity>, options?: FindExtraOptions): Promise<number>;

    /**
     * Counts entities that match given find options or conditions.
     * Useful for pagination.
     */
    async count<Entity>(entityClass: ObjectType<Entity>|EntitySchema<Entity>|string, conditions?: FindOptionsWhere<Entity>, options?: FindExtraOptions): Promise<number> {
        const metadata = this.connection.getMetadata(entityClass);
        const qb = this.createQueryBuilder(entityClass as any, metadata.name);

        qb.setFindOptions({
            where: conditions,
            options: options
        });

        return qb.getCount();
    }

    /**
     * Finds entities that match given options.
     */
    find<Entity>(entityClass: ObjectType<Entity>, options?: FindOptions<Entity>): Promise<Entity[]>;

    /**
     * Finds entities that match given conditions.
     */
    find<Entity>(entityClass: ObjectType<Entity>, conditions?: FindOptionsWhere<Entity>): Promise<Entity[]>;

    /**
     * Finds entities that match given options.
     */
    find<Entity>(entitySchema: EntitySchema<Entity>, options?: FindOptions<Entity>): Promise<Entity[]>;

    /**
     * Finds entities that match given conditions.
     */
    find<Entity>(entitySchema: EntitySchema<Entity>, conditions?: FindOptionsWhere<Entity>): Promise<Entity[]>;

    /**
     * Finds entities that match given conditions.
     */
    find<Entity>(entityClass: string, options?: FindOptions<Entity>): Promise<Entity[]>;

    /**
     * Finds entities that match given conditions.
     */
    find<Entity>(entityClass: string, conditions?: FindOptionsWhere<Entity>): Promise<Entity[]>;

    /**
     * Finds entities that match given find options or conditions.
     */
    async find<Entity>(entityClass: ObjectType<Entity>|EntitySchema<Entity>|string, optionsOrConditions?: FindOptions<Entity>|FindOptionsWhere<Entity>): Promise<Entity[]> {
        const metadata = this.connection.getMetadata(entityClass);
        const qb = this.createQueryBuilder<Entity>(entityClass as any, metadata.name);

        if (optionsOrConditions)
            qb.setFindOptions(FindOptionsUtils.isFindOptions(optionsOrConditions) ? optionsOrConditions as any : { where: optionsOrConditions });

        return qb.getMany();
    }

    /**
     * Finds entities that match given find options.
     * Also counts all entities that match given conditions,
     * but ignores pagination settings (from and take options).
     */
    findAndCount<Entity>(entityClass: ObjectType<Entity>, options?: FindOptions<Entity>): Promise<[Entity[], number]>;

    /**
     * Finds entities that match given find options.
     * Also counts all entities that match given conditions,
     * but ignores pagination settings (from and take options).
     */
    findAndCount<Entity>(entityClass: EntitySchema<Entity>, options?: FindOptions<Entity>): Promise<[Entity[], number]>;

    /**
     * Finds entities that match given find options.
     * Also counts all entities that match given conditions,
     * but ignores pagination settings (from and take options).
     */
    findAndCount<Entity>(entityClass: string, options?: FindOptions<Entity>): Promise<[Entity[], number]>;

    /**
     * Finds entities that match given conditions.
     * Also counts all entities that match given conditions,
     * but ignores pagination settings (from and take options).
     */
    findAndCount<Entity>(entityClass: ObjectType<Entity>, conditions?: FindOptionsWhere<Entity>): Promise<[Entity[], number]>;

    /**
     * Finds entities that match given conditions.
     * Also counts all entities that match given conditions,
     * but ignores pagination settings (from and take options).
     */
    findAndCount<Entity>(entityClass: EntitySchema<Entity>, conditions?: FindOptionsWhere<Entity>): Promise<[Entity[], number]>;

    /**
     * Finds entities that match given conditions.
     * Also counts all entities that match given conditions,
     * but ignores pagination settings (from and take options).
     */
    findAndCount<Entity>(entityClass: string, conditions?: FindOptionsWhere<Entity>): Promise<[Entity[], number]>;

    /**
     * Finds entities that match given find options and conditions.
     * Also counts all entities that match given conditions,
     * but ignores pagination settings (from and take options).
     */
    async findAndCount<Entity>(entityClass: ObjectType<Entity>|EntitySchema<Entity>|string, optionsOrConditions?: FindOptions<Entity>|FindOptionsWhere<Entity>): Promise<[Entity[], number]> {
        const metadata = this.connection.getMetadata(entityClass);
        const qb = this.createQueryBuilder<Entity>(entityClass as any, metadata.name);

        if (optionsOrConditions)
            qb.setFindOptions(FindOptionsUtils.isFindOptions(optionsOrConditions) ? optionsOrConditions as any : { where: optionsOrConditions });

        return qb.getManyAndCount();
    }

    /**
     * Finds entities with ids.
     * Optionally find options can be applied.
     */
    findByIds<Entity>(entityClass: ObjectType<Entity>, ids: any[], options?: FindOptions<Entity>): Promise<Entity[]>;

    /**
     * Finds entities with ids.
     * Optionally find options can be applied.
     */
    findByIds<Entity>(entityClass: EntitySchema<Entity>, ids: any[], options?: FindOptions<Entity>): Promise<Entity[]>;

    /**
     * Finds entities with ids.
     * Optionally find options can be applied.
     */
    findByIds<Entity>(entityClass: string, ids: any[], options?: FindOptions<Entity>): Promise<Entity[]>;

    /**
     * Finds entities with ids.
     * Optionally conditions can be applied.
     */
    findByIds<Entity>(entityClass: ObjectType<Entity>, ids: any[], conditions?: FindOptionsWhere<Entity>): Promise<Entity[]>;

    /**
     * Finds entities with ids.
     * Optionally conditions can be applied.
     */
    findByIds<Entity>(entityClass: EntitySchema<Entity>, ids: any[], conditions?: FindOptionsWhere<Entity>): Promise<Entity[]>;

    /**
     * Finds entities with ids.
     * Optionally conditions can be applied.
     */
    findByIds<Entity>(entityClass: string, ids: any[], conditions?: FindOptionsWhere<Entity>): Promise<Entity[]>;

    /**
     * Finds entities with ids.
     * Optionally find options or conditions can be applied.
     */
    async findByIds<Entity>(entityClass: ObjectType<Entity>|EntitySchema<Entity>|string, ids: any[], optionsOrConditions?: FindOptions<Entity>|any): Promise<Entity[]> {

        // if no ids passed, no need to execute a query - just return an empty array of values
        if (!ids.length)
            return Promise.resolve([]);

        const metadata = this.connection.getMetadata(entityClass);
        const qb = this.createQueryBuilder<Entity>(entityClass as any, metadata.name);
        // FindOptionsUtils.applyFindOptionsOrConditionsToQueryBuilder(qb, optionsOrConditions);

        // todo: implement only-find options it later
        // let options: FindOptions<any> = { };
        // if (optionsOrConditions) {
        //     if (FindOptionsUtils.isFindOptions(optionsOrConditions)) {
        //         options = optionsOrConditions;
        //     } else {
        //         options = { where: optionsOrConditions };
        //     }
        // }
        // if (!options.where) {
        //     options.where = {  };
        // }
        // return qb.setFindOptions(optionsOrConditions).getMany();

        const findOptions: FindOptions<Entity> = {};
        if (FindOptionsUtils.isFindOptions(optionsOrConditions)) {
            Object.assign(findOptions, optionsOrConditions);
        } else if (optionsOrConditions) {
            Object.assign(findOptions, { where: optionsOrConditions });
        }

        // if (findOptions.where || metadata.primaryColumns.length > 1) {
        return qb
            .setFindOptions(findOptions)
            .andWhereInIds(ids)
            .getMany();
        // }

        // this is for optimization purpose
        // findOptions.where = {};
        // const primaryColumn = metadata.primaryColumns[0];
        // const normalizedIds = ids.map(id => {
        //     return typeof id === "object" ? primaryColumn.getEntityValue(id) : id;
        // });
        // primaryColumn.setEntityValue(findOptions.where, In(normalizedIds));

        // console.log("WHERE:", findOptions);
        // qb.setFindOptions(findOptions);
        // const results = await qb.getMany();
        // console.log("results", results);
        // return results;
    }

    /**
     * Finds first entity that matches given find options.
     */
    findOne<Entity>(entityClass: ObjectType<Entity>, id?: string|number|Date|ObjectID, options?: FindOptions<Entity>): Promise<Entity|undefined>;

    /**
     * Finds first entity that matches given find options.
     */
    findOne<Entity>(entityClass: EntitySchema<Entity>, id?: string|number|Date|ObjectID, options?: FindOptions<Entity>): Promise<Entity|undefined>;

    /**
     * Finds first entity that matches given find options.
     */
    findOne<Entity>(entityClass: string, id?: string|number|Date|ObjectID, options?: FindOptions<Entity>): Promise<Entity|undefined>;

    /**
     * Finds first entity that matches given find options.
     */
    findOne<Entity>(entityClass: ObjectType<Entity>, options?: FindOptions<Entity>): Promise<Entity|undefined>;

    /**
     * Finds first entity that matches given find options.
     */
    findOne<Entity>(entityClass: EntitySchema<Entity>, options?: FindOptions<Entity>): Promise<Entity|undefined>;

    /**
     * Finds first entity that matches given find options.
     */
    findOne<Entity>(entityClass: string, options?: FindOptions<Entity>): Promise<Entity|undefined>;

    /**
     * Finds first entity that matches given conditions.
     */
    findOne<Entity>(entityClass: ObjectType<Entity>, conditions?: FindOptionsWhere<Entity>, options?: FindOptions<Entity>): Promise<Entity|undefined>;

    /**
     * Finds first entity that matches given conditions.
     */
    findOne<Entity>(entityClass: EntitySchema<Entity>, conditions?: FindOptionsWhere<Entity>, options?: FindOptions<Entity>): Promise<Entity|undefined>;

    /**
     * Finds first entity that matches given conditions.
     */
    findOne<Entity>(entityClass: string, conditions?: FindOptionsWhere<Entity>, options?: FindOptions<Entity>): Promise<Entity|undefined>;

    /**
     * Finds first entity that matches given conditions.
     */
    async findOne<Entity>(
        entityClass: ObjectType<Entity>|EntitySchema<Entity>|string,
        idOrOptionsOrConditions?: string|string[]|number|number[]|Date|Date[]|ObjectID|ObjectID[]|FindOptions<Entity>|any,
        maybeOptions?: FindOptions<Entity>
    ): Promise<Entity|undefined> {

        let findOptions: FindOptions<any>|undefined = undefined;
        if (FindOptionsUtils.isFindOptions(idOrOptionsOrConditions)) {
            findOptions = idOrOptionsOrConditions;
        } else if (maybeOptions && FindOptionsUtils.isFindOptions(maybeOptions)) {
            findOptions = maybeOptions;
        }

        let options: FindOptionsWhere<Entity>|undefined = undefined;
        if (idOrOptionsOrConditions instanceof Object && !FindOptionsUtils.isFindOptions(idOrOptionsOrConditions))
            options = idOrOptionsOrConditions as FindOptionsWhere<Entity>;

        const metadata = this.connection.getMetadata(entityClass);
        const qb = this.createQueryBuilder<Entity>(entityClass as any, metadata.name);

        // if (!findOptions || findOptions.loadEagerRelations !== false)
        //     FindOptionsUtils.joinEagerRelations(qb, qb.alias, qb.expressionMap.mainAlias!.metadata);

        if (findOptions) {
            findOptions = {
                ...(findOptions || {}),
                take: 1,
            };
            qb.setFindOptions(findOptions);
        }

        if (options) {
            qb.where(options);

        } else if (typeof idOrOptionsOrConditions === "string" || typeof idOrOptionsOrConditions === "number" || idOrOptionsOrConditions instanceof Date) {
            qb.andWhereInIds(metadata.ensureEntityIdMap(idOrOptionsOrConditions));
        }

        return qb.getOne();
    }

    /**
     * Finds first entity that matches given find options or rejects the returned promise on error.
     */
    findOneOrFail<Entity>(entityClass: ObjectType<Entity>, id?: string|number|Date|ObjectID, options?: FindOptions<Entity>): Promise<Entity>;

    /**
     * Finds first entity that matches given find options or rejects the returned promise on error.
     */
    findOneOrFail<Entity>(entityClass: EntitySchema<Entity>, id?: string|number|Date|ObjectID, options?: FindOptions<Entity>): Promise<Entity>;

    /**
     * Finds first entity that matches given find options or rejects the returned promise on error.
     */
    findOneOrFail<Entity>(entityClass: string, id?: string|number|Date|ObjectID, options?: FindOptions<Entity>): Promise<Entity>;

    /**
     * Finds first entity that matches given find options or rejects the returned promise on error.
     */
    findOneOrFail<Entity>(entityClass: ObjectType<Entity>, options?: FindOptions<Entity>): Promise<Entity>;

    /**
     * Finds first entity that matches given find options or rejects the returned promise on error.
     */
    findOneOrFail<Entity>(entityClass: EntitySchema<Entity>, options?: FindOptions<Entity>): Promise<Entity>;

    /**
     * Finds first entity that matches given find options or rejects the returned promise on error.
     */
    findOneOrFail<Entity>(entityClass: string, options?: FindOptions<Entity>): Promise<Entity>;

    /**
     * Finds first entity that matches given conditions or rejects the returned promise on error.
     */
    findOneOrFail<Entity>(entityClass: ObjectType<Entity>, conditions?: FindOptionsWhere<Entity>, options?: FindOptions<Entity>): Promise<Entity>;

    /**
     * Finds first entity that matches given conditions or rejects the returned promise on error.
     */
    findOneOrFail<Entity>(entityClass: EntitySchema<Entity>, conditions?: FindOptionsWhere<Entity>, options?: FindOptions<Entity>): Promise<Entity>;

    /**
     * Finds first entity that matches given conditions or rejects the returned promise on error.
     */
    findOneOrFail<Entity>(entityClass: string, conditions?: FindOptionsWhere<Entity>, options?: FindOptions<Entity>): Promise<Entity>;

    /**
     * Finds first entity that matches given conditions or rejects the returned promise on error.
     */
    async findOneOrFail<Entity>(entityClass: ObjectType<Entity>|EntitySchema<Entity>|string, idOrOptionsOrConditions?: string|string[]|number|number[]|Date|Date[]|ObjectID|ObjectID[]|FindOptions<Entity>|any, maybeOptions?: FindOptions<Entity>): Promise<Entity> {
        return this.findOne<Entity>(entityClass as any, idOrOptionsOrConditions as any, maybeOptions).then((value) => {
            if (value === undefined) {
                return Promise.reject(new EntityNotFoundError(entityClass, idOrOptionsOrConditions));
            }
            return Promise.resolve(value);
        });
    }

    /**
     * Finds entities that match given options and returns observable.
     * Whenever new data appears that matches given query observable emits new value.
     */
    observe<Entity>(entityClass: ObjectType<Entity>|EntitySchema<Entity>|string, options?: FindOptions<Entity>): Observable<Entity[]>;

    /**
     * Finds entities that match given conditions and returns observable.
     * Whenever new data appears that matches given query observable emits new value.
     */
    observe<Entity>(entityClass: ObjectType<Entity>|EntitySchema<Entity>|string, conditions?: FindOptionsWhere<Entity>): Observable<Entity[]>;

    /**
     * Finds entities that match given options and returns observable.
     * Whenever new data appears that matches given query observable emits new value.
     */
    observe<Entity>(entityClass: ObjectType<Entity>|EntitySchema<Entity>|string, optionsOrConditions?: FindOptions<Entity>|FindOptionsWhere<Entity>): Observable<Entity[]> {
        const metadata = this.connection.getMetadata(entityClass);
        return new QueryObserver(this.connection, "find", metadata, optionsOrConditions).observe();
    }

    /**
     * Finds entities and count that match given options and returns observable.
     * Whenever new data appears that matches given query observable emits new value.
     */
    observeManyAndCount<Entity>(entityClass: ObjectType<Entity>|EntitySchema<Entity>|string, options?: FindOptions<Entity>): Observable<[Entity[], number]>;

    /**
     * Finds entities and count that match given conditions and returns observable.
     * Whenever new data appears that matches given query observable emits new value.
     */
    observeManyAndCount<Entity>(entityClass: ObjectType<Entity>|EntitySchema<Entity>|string, conditions?: FindOptionsWhere<Entity>): Observable<[Entity[], number]>;

    /**
     * Finds entities and count that match given options and returns observable.
     * Whenever new data appears that matches given query observable emits new value.
     */
    observeManyAndCount<Entity>(entityClass: ObjectType<Entity>|EntitySchema<Entity>|string, optionsOrConditions?: FindOptions<Entity>|FindOptionsWhere<Entity>): Observable<[Entity[], number]> {
        const metadata = this.connection.getMetadata(entityClass);
        return new QueryObserver(this.connection, "findAndCount", metadata, optionsOrConditions).observe();
    }

    /**
     * Finds entity that match given options and returns observable.
     * Whenever new data appears that matches given query observable emits new value.
     */
    observeOne<Entity>(entityClass: ObjectType<Entity>|EntitySchema<Entity>|string, options?: FindOptions<Entity>): Observable<Entity>;

    /**
     * Finds entity that match given conditions and returns observable.
     * Whenever new data appears that matches given query observable emits new value.
     */
    observeOne<Entity>(entityClass: ObjectType<Entity>|EntitySchema<Entity>|string, conditions?: FindOptionsWhere<Entity>): Observable<Entity>;

    /**
     * Finds entity that match given options and returns observable.
     * Whenever new data appears that matches given query observable emits new value.
     */
    observeOne<Entity>(entityClass: ObjectType<Entity>|EntitySchema<Entity>|string, optionsOrConditions?: FindOptions<Entity>|FindOptionsWhere<Entity>): Observable<Entity> {
        const metadata = this.connection.getMetadata(entityClass);
        return new QueryObserver(this.connection, "findOne", metadata, optionsOrConditions).observe();
    }

    /**
     * Gets the entities count match given options and returns observable.
     * Whenever new data appears that matches given query observable emits new value.
     */
    observeCount<Entity>(entityClass: ObjectType<Entity>|EntitySchema<Entity>|string, options?: FindOptions<Entity>): Observable<number>;

    /**
     * Gets the entities count match given options and returns observable.
     * Whenever new data appears that matches given query observable emits new value.
     */
    observeCount<Entity>(entityClass: ObjectType<Entity>|EntitySchema<Entity>|string, conditions?: FindOptionsWhere<Entity>): Observable<number>;

    /**
     * Gets the entities count match given options and returns observable.
     * Whenever new data appears that matches given query observable emits new value.
     */
    observeCount<Entity>(entityClass: ObjectType<Entity>|EntitySchema<Entity>|string, optionsOrConditions?: FindOptions<Entity>|FindOptionsWhere<Entity>): Observable<number> {
        const metadata = this.connection.getMetadata(entityClass);
        return new QueryObserver(this.connection, "count", metadata, optionsOrConditions).observe();
    }

    /**
     * Clears all the data from the given table (truncates/drops it).
     *
     * Note: this method uses TRUNCATE and may not work as you expect in transactions on some platforms.
     * @see https://stackoverflow.com/a/5972738/925151
     */
    async clear<Entity>(entityClass: ObjectType<Entity>|EntitySchema<Entity>|string): Promise<void> {
        const metadata = this.connection.getMetadata(entityClass);
        const queryRunner = this.queryRunner || this.connection.createQueryRunner("master");
        try {
            return await queryRunner.clearTable(metadata.tablePath); // await is needed here because we are using finally

        } finally {
            if (!this.queryRunner)
                await queryRunner.release();
        }
    }

    /**
     * Increments some column by provided value of the entities matched given conditions.
     */
    async increment<Entity>(entityClass: ObjectType<Entity>|EntitySchema<Entity>|string,
                            conditions: FindOptionsWhere<Entity>,
                            propertyPath: string,
                            value: number | string): Promise<UpdateResult> {

        const metadata = this.connection.getMetadata(entityClass);
        const column = metadata.findColumnWithPropertyPath(propertyPath);
        if (!column)
            throw new Error(`Column ${propertyPath} was not found in ${metadata.targetName} entity.`);

        if (isNaN(Number(value)))
            throw new Error(`Value "${value}" is not a number.`);

        // convert possible embeded path "social.likes" into object { social: { like: () => value } }
        const values: QueryDeepPartialEntity<Entity> = propertyPath
            .split(".")
            .reduceRight(
                (value, key) => ({ [key]: value }) as any,
                () => this.connection.driver.escape(column.databaseName) + " + " + value
            );

        return this
            .createQueryBuilder<Entity>(entityClass as any, "entity")
            .update(entityClass)
            .set(values)
            .where(conditions)
            .execute();
    }

    /**
     * Decrements some column by provided value of the entities matched given conditions.
     */
    async decrement<Entity>(entityClass: ObjectType<Entity>|EntitySchema<Entity>|string,
                            conditions: FindOptionsWhere<Entity>,
                            propertyPath: string,
                            value: number | string): Promise<UpdateResult> {

        const metadata = this.connection.getMetadata(entityClass);
        const column = metadata.findColumnWithPropertyPath(propertyPath);
        if (!column)
            throw new Error(`Column ${propertyPath} was not found in ${metadata.targetName} entity.`);

        if (isNaN(Number(value)))
            throw new Error(`Value "${value}" is not a number.`);

        // convert possible embeded path "social.likes" into object { social: { like: () => value } }
        const values: QueryDeepPartialEntity<Entity> = propertyPath
            .split(".")
            .reduceRight(
                (value, key) => ({ [key]: value }) as any,
                () => this.connection.driver.escape(column.databaseName) + " - " + value
            );

        return this
            .createQueryBuilder<Entity>(entityClass as any, "entity")
            .update(entityClass)
            .set(values)
            .where(conditions)
            .execute();
    }

    /**
     * Gets repository for the given entity class or name.
     * If single database connection mode is used, then repository is obtained from the
     * repository aggregator, where each repository is individually created for this entity manager.
     * When single database connection is not used, repository is being obtained from the connection.
     */
    getRepository<Entity>(target: ObjectType<Entity>|EntitySchema<Entity>|string): Repository<Entity> {

        // throw exception if there is no repository with this target registered
        if (!this.connection.hasMetadata(target))
            throw new RepositoryNotFoundError(this.connection.name, target);

        // find already created repository instance and return it if found
        const metadata = this.connection.getMetadata(target);
        const repository = this.repositories.find(repository => repository.metadata === metadata);
        if (repository)
            return repository;

        // if repository was not found then create it, store its instance and return it
        const newRepository = new RepositoryFactory().create(this, metadata, this.queryRunner);
        this.repositories.push(newRepository);
        return newRepository;
    }

    /**
     * Gets tree repository for the given entity class or name.
     * If single database connection mode is used, then repository is obtained from the
     * repository aggregator, where each repository is individually created for this entity manager.
     * When single database connection is not used, repository is being obtained from the connection.
     */
    getTreeRepository<Entity>(target: ObjectType<Entity>|EntitySchema<Entity>|string): TreeRepository<Entity> {

        // tree tables aren't supported by some drivers (mongodb)
        if (this.connection.driver.treeSupport === false)
            throw new TreeRepositoryNotSupportedError(this.connection.driver);

        // check if repository is real tree repository
        const repository = this.getRepository(target);
        if (!(repository instanceof TreeRepository))
            throw new RepositoryNotTreeError(target);

        return repository;
    }

    /**
     * Gets mongodb repository for the given entity class.
     */
    getMongoRepository<Entity>(target: ObjectType<Entity>|EntitySchema<Entity>|string): MongoRepository<Entity> {
        return this.connection.getMongoRepository<Entity>(target);
    }

    /**
     * Gets custom entity repository marked with @EntityRepository decorator.
     */
    getCustomRepository<T>(customRepository: ObjectType<T>): T {
        const entityRepositoryMetadataArgs = getMetadataArgsStorage().entityRepositories.find(repository => {
            return repository.target === (customRepository instanceof Function ? customRepository : (customRepository as any).constructor);
        });
        if (!entityRepositoryMetadataArgs)
            throw new CustomRepositoryNotFoundError(customRepository);

        const entityMetadata = entityRepositoryMetadataArgs.entity ? this.connection.getMetadata(entityRepositoryMetadataArgs.entity) : undefined;
        const entityRepositoryInstance = new (entityRepositoryMetadataArgs.target as any)(this, entityMetadata);

        // NOTE: dynamic access to protected properties. We need this to prevent unwanted properties in those classes to be exposed,
        // however we need these properties for internal work of the class
        if (entityRepositoryInstance instanceof AbstractRepository) {
            if (!(entityRepositoryInstance as any)["manager"])
                (entityRepositoryInstance as any)["manager"] = this;
        }
        if (entityRepositoryInstance instanceof Repository) {
            if (!entityMetadata)
                throw new CustomRepositoryCannotInheritRepositoryError(customRepository);

            (entityRepositoryInstance as any)["manager"] = this;
            (entityRepositoryInstance as any)["metadata"] = entityMetadata;
        }

        return entityRepositoryInstance;
    }

    /**
     * Releases all resources used by entity manager.
     * This is used when entity manager is created with a single query runner,
     * and this single query runner needs to be released after job with entity manager is done.
     */
    async release(): Promise<void> {
        if (!this.queryRunner)
            throw new NoNeedToReleaseEntityManagerError();

        return this.queryRunner.release();
    }

}<|MERGE_RESOLUTION|>--- conflicted
+++ resolved
@@ -497,11 +497,7 @@
      * Does not check if entity exist in the database.
      * Condition(s) cannot be empty.
      */
-<<<<<<< HEAD
     update<Entity>(target: ObjectType<Entity>|EntitySchema<Entity>|string, criteria: string|string[]|number|number[]|Date|Date[]|ObjectID|ObjectID[]|FindOptionsWhere<Entity>, partialEntity: QueryDeepPartialEntity<Entity>): Promise<UpdateResult> {
-=======
-    update<Entity>(target: ObjectType<Entity>|EntitySchema<Entity>|string, criteria: string|string[]|number|number[]|Date|Date[]|ObjectID|ObjectID[]|any, partialEntity: QueryDeepPartialEntity<Entity>): Promise<UpdateResult> {
->>>>>>> 0419d771
 
         // if user passed empty criteria or empty list of criterias, then throw an error
         if (criteria === undefined ||
@@ -539,11 +535,7 @@
      * Does not check if entity exist in the database.
      * Condition(s) cannot be empty.
      */
-<<<<<<< HEAD
-    delete<Entity>(targetOrEntity: ObjectType<Entity>|EntitySchema<Entity>|string, criteria: string|string[]|number|number[]|Date|Date[]|ObjectID|ObjectID[]|FindOptionsWhere<Entity>, options?: RemoveOptions): Promise<DeleteResult> {
-=======
-    delete<Entity>(targetOrEntity: ObjectType<Entity>|EntitySchema<Entity>|string, criteria: string|string[]|number|number[]|Date|Date[]|ObjectID|ObjectID[]|any): Promise<DeleteResult> {
->>>>>>> 0419d771
+    delete<Entity>(targetOrEntity: ObjectType<Entity>|EntitySchema<Entity>|string, criteria: string|string[]|number|number[]|Date|Date[]|ObjectID|ObjectID[]|FindOptionsWhere<Entity>): Promise<DeleteResult> {
 
         // if user passed empty criteria or empty list of criterias, then throw an error
         if (criteria === undefined ||
