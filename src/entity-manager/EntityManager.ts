<<<<<<< HEAD
import * as Observable from "zen-observable";
import { DeepPartial } from "../common/DeepPartial";
import { EntityTarget } from "../common/EntityTarget";
import { ObjectType } from "../common/ObjectType";
import { Connection } from "../connection/Connection";
import { ObjectID } from "../driver/mongodb/typings";
import { IsolationLevel } from "../driver/types/IsolationLevel";
import { FindExtraOptions, FindOptions, FindOptionsWhere } from "../find-options/FindOptions";
import { QueryDeepPartialEntity } from "../query-builder/QueryPartialEntity";
import { DeleteResult } from "../query-builder/result/DeleteResult";
import { InsertResult } from "../query-builder/result/InsertResult";
import { UpdateResult } from "../query-builder/result/UpdateResult";
import { SelectQueryBuilder } from "../query-builder/SelectQueryBuilder";
import { QueryRunner } from "../query-runner/QueryRunner";
import { MongoRepository } from "../repository/MongoRepository";
import { RemoveOptions } from "../repository/RemoveOptions";
import { Repository } from "../repository/Repository";
import { SaveOptions } from "../repository/SaveOptions";
import { TreeRepository } from "../repository/TreeRepository";
import { EntitySchema } from "..";
=======
import {Connection} from "../connection/Connection";
import {FindManyOptions} from "../find-options/FindManyOptions";
import {EntityTarget} from "../common/EntityTarget";
import {ObjectType} from "../common/ObjectType";
import {EntityNotFoundError} from "../error/EntityNotFoundError";
import {QueryRunnerProviderAlreadyReleasedError} from "../error/QueryRunnerProviderAlreadyReleasedError";
import {FindOneOptions} from "../find-options/FindOneOptions";
import {DeepPartial} from "../common/DeepPartial";
import {RemoveOptions} from "../repository/RemoveOptions";
import {SaveOptions} from "../repository/SaveOptions";
import {NoNeedToReleaseEntityManagerError} from "../error/NoNeedToReleaseEntityManagerError";
import {MongoRepository} from "../repository/MongoRepository";
import {TreeRepository} from "../repository/TreeRepository";
import {Repository} from "../repository/Repository";
import {FindOptionsUtils} from "../find-options/FindOptionsUtils";
import {PlainObjectToNewEntityTransformer} from "../query-builder/transformer/PlainObjectToNewEntityTransformer";
import {PlainObjectToDatabaseEntityTransformer} from "../query-builder/transformer/PlainObjectToDatabaseEntityTransformer";
import {CustomRepositoryNotFoundError} from "../error/CustomRepositoryNotFoundError";
import {EntitySchema, getMetadataArgsStorage, ObjectLiteral} from "../index";
import {AbstractRepository} from "../repository/AbstractRepository";
import {CustomRepositoryCannotInheritRepositoryError} from "../error/CustomRepositoryCannotInheritRepositoryError";
import {QueryRunner} from "../query-runner/QueryRunner";
import {SelectQueryBuilder} from "../query-builder/SelectQueryBuilder";
import {MongoDriver} from "../driver/mongodb/MongoDriver";
import {RepositoryNotFoundError} from "../error/RepositoryNotFoundError";
import {RepositoryNotTreeError} from "../error/RepositoryNotTreeError";
import {RepositoryFactory} from "../repository/RepositoryFactory";
import {TreeRepositoryNotSupportedError} from "../error/TreeRepositoryNotSupportedError";
import {QueryDeepPartialEntity} from "../query-builder/QueryPartialEntity";
import {EntityPersistExecutor} from "../persistence/EntityPersistExecutor";
import {ObjectID} from "../driver/mongodb/typings";
import {InsertResult} from "../query-builder/result/InsertResult";
import {UpdateResult} from "../query-builder/result/UpdateResult";
import {DeleteResult} from "../query-builder/result/DeleteResult";
import {OracleDriver} from "../driver/oracle/OracleDriver";
import {FindConditions} from "../find-options/FindConditions";
import {IsolationLevel} from "../driver/types/IsolationLevel";
import {ObjectUtils} from "../util/ObjectUtils";
>>>>>>> 4baac710

/**
 * Entity manager supposed to work with any entity, automatically find its repository and call its methods,
 * whatever entity type are you passing.
 */
export type EntityManager = {

    /**
     * Can be used to determine what object type is used.
     */
    readonly typeof: "EntityManager"

    /**
     * Connection used by this entity manager.
     */
    readonly connection: Connection;

    /**
     * Custom query runner to be used for operations in this entity manager.
     * Used only in non-global entity manager.
     */
    readonly queryRunner?: QueryRunner;

    // -------------------------------------------------------------------------
    // Public Methods
    // -------------------------------------------------------------------------

    /**
     * Wraps given function execution (and all operations made there) in a transaction.
     * All database operations must be executed using provided entity manager.
     */
    transaction<T>(runInTransaction: (entityManager: EntityManager) => Promise<T>): Promise<T>;

    /**
     * Wraps given function execution (and all operations made there) in a transaction.
     * All database operations must be executed using provided entity manager.
     */
    transaction<T>(isolationLevel: IsolationLevel, runInTransaction: (entityManager: EntityManager) => Promise<T>): Promise<T>;

    /**
     * Executes raw SQL query and returns raw database results.
     */
<<<<<<< HEAD
    query(query: string, parameters?: any[]): Promise<any>;
=======
    async query(query: string, parameters?: any[]): Promise<any> {
        return this.connection.query(query, parameters, this.queryRunner);
    }
>>>>>>> 4baac710

    /**
     * Creates a new query builder that can be used to build a sql query.
     */
    createQueryBuilder<Entity>(entityClass: EntityTarget<Entity>, alias: string, queryRunner?: QueryRunner): SelectQueryBuilder<Entity>;

    /**
     * Creates a new query builder that can be used to build a sql query.
     */
    createQueryBuilder(queryRunner?: QueryRunner): SelectQueryBuilder<any>;

    /**
<<<<<<< HEAD
=======
     * Creates a new query builder that can be used to build a sql query.
     */
    createQueryBuilder<Entity>(entityClass?: EntityTarget<Entity>|QueryRunner, alias?: string, queryRunner?: QueryRunner): SelectQueryBuilder<Entity> {
        if (alias) {
            return this.connection.createQueryBuilder(entityClass as EntityTarget<Entity>, alias, queryRunner || this.queryRunner);

        } else {
            return this.connection.createQueryBuilder(entityClass as QueryRunner|undefined || queryRunner || this.queryRunner);
        }
    }

    /**
>>>>>>> 4baac710
     * Checks if entity has an id.
     */
    hasId(entity: any): boolean;

    /**
     * Checks if entity of given schema name has an id.
     */
    hasId(target: Function|string, entity: any): boolean;

    /**
     * Gets entity mixed id.
     */
    getId(entity: any): any;

    /**
     * Gets entity mixed id.
     */
    getId(target: EntityTarget<any>, entity: any): any;

    /**
<<<<<<< HEAD
=======
     * Gets entity mixed id.
     */
    getId(targetOrEntity: any|EntityTarget<any>, maybeEntity?: any): any {
        const target = arguments.length === 2 ? targetOrEntity : targetOrEntity.constructor;
        const entity = arguments.length === 2 ? maybeEntity : targetOrEntity;
        const metadata = this.connection.getMetadata(target);
        return metadata.getEntityIdMixedMap(entity);
    }

    /**
>>>>>>> 4baac710
     * Creates a new entity instance and copies all entity properties from this object into a new entity.
     * Note that it copies only properties that present in entity schema.
     */
    create<Entity>(entityClass: EntityTarget<Entity>, plainObject?: DeepPartial<Entity>): Entity;

    /**
     * Creates a new entities and copies all entity properties from given objects into their new entities.
     * Note that it copies only properties that present in entity schema.
     */
    create<Entity>(entityClass: EntityTarget<Entity>, plainObjects?: DeepPartial<Entity>[]): Entity[];

    /**
<<<<<<< HEAD
     * Merges two entities into one new entity.
     */
    merge<Entity>(entityClass: EntityTarget<Entity>, mergeIntoEntity: Entity, ...entityLikes: DeepPartial<Entity>[]): Entity;

    /**
     * Creates a new entity from the given plan javascript object. If entity already exist in the database, then
=======
     * Creates a new entity instance or instances.
     * Can copy properties from the given object into new entities.
     */
    create<Entity>(entityClass: EntityTarget<Entity>, plainObjectOrObjects?: DeepPartial<Entity>|DeepPartial<Entity>[]): Entity|Entity[] {
        const metadata = this.connection.getMetadata(entityClass);

        if (!plainObjectOrObjects)
            return metadata.create(this.queryRunner);

        if (Array.isArray(plainObjectOrObjects))
            return plainObjectOrObjects.map(plainEntityLike => this.create(entityClass as any, plainEntityLike));

        const mergeIntoEntity = metadata.create(this.queryRunner);
        this.plainObjectToEntityTransformer.transform(mergeIntoEntity, plainObjectOrObjects, metadata, true);
        return mergeIntoEntity;
    }

    /**
     * Merges two entities into one new entity.
     */
    merge<Entity>(entityClass: EntityTarget<Entity>, mergeIntoEntity: Entity, ...entityLikes: DeepPartial<Entity>[]): Entity { // todo: throw exception if entity manager is released
        const metadata = this.connection.getMetadata(entityClass);
        entityLikes.forEach(object => this.plainObjectToEntityTransformer.transform(mergeIntoEntity, object, metadata));
        return mergeIntoEntity;
    }

    /**
     * Creates a new entity from the given plain javascript object. If entity already exist in the database, then
>>>>>>> 4baac710
     * it loads it (and everything related to it), replaces all values with the new ones from the given object
     * and returns this new entity. This new entity is actually a loaded from the db entity with all properties
     * replaced from the new object.
     */
<<<<<<< HEAD
    preload<Entity>(entityClass: EntityTarget<Entity>, entityLike: DeepPartial<Entity>): Promise<Entity|undefined>;
=======
    async preload<Entity>(entityClass: EntityTarget<Entity>, entityLike: DeepPartial<Entity>): Promise<Entity|undefined> {
        const metadata = this.connection.getMetadata(entityClass);
        const plainObjectToDatabaseEntityTransformer = new PlainObjectToDatabaseEntityTransformer(this.connection.manager);
        const transformedEntity = await plainObjectToDatabaseEntityTransformer.transform(entityLike, metadata);
        if (transformedEntity)
            return this.merge(entityClass as any, transformedEntity as Entity, entityLike);

        return undefined;
    }
>>>>>>> 4baac710

    /**
     * Saves all given entities in the database.
     * If entities do not exist in the database then inserts, otherwise updates.
     */
    save<Entity>(entities: Entity[], options?: SaveOptions): Promise<Entity[]>;

    /**
     * Saves all given entities in the database.
     * If entities do not exist in the database then inserts, otherwise updates.
     */
    save<Entity>(entity: Entity, options?: SaveOptions): Promise<Entity>;

    /**
     * Saves all given entities in the database.
     * If entities do not exist in the database then inserts, otherwise updates.
     */
    save<Entity, T extends DeepPartial<Entity>>(targetOrEntity: EntityTarget<Entity>, entities: T[], options?: SaveOptions): Promise<T[]>;

    /**
     * Saves all given entities in the database.
     * If entities do not exist in the database then inserts, otherwise updates.
     */
    save<Entity, T extends DeepPartial<Entity>>(targetOrEntity: EntityTarget<Entity>, entity: T, options?: SaveOptions): Promise<T>;
<<<<<<< HEAD
=======

    /**
     * Saves a given entity in the database.
     */
    save<Entity, T extends DeepPartial<Entity>>(targetOrEntity: (T|T[])|EntityTarget<Entity>, maybeEntityOrOptions?: T|T[], maybeOptions?: SaveOptions): Promise<T|T[]> {

        // normalize mixed parameters
        let target = (arguments.length > 1 && (targetOrEntity instanceof Function || targetOrEntity instanceof EntitySchema || typeof targetOrEntity === "string")) ? targetOrEntity as Function|string : undefined;
        const entity: T|T[] = target ? maybeEntityOrOptions as T|T[] : targetOrEntity as T|T[];
        const options = target ? maybeOptions : maybeEntityOrOptions as SaveOptions;

        if (target instanceof EntitySchema)
            target = target.options.name;

        // if user passed empty array of entities then we don't need to do anything
        if (Array.isArray(entity) && entity.length === 0)
            return Promise.resolve(entity);

        // execute save operation
        return new EntityPersistExecutor(this.connection, this.queryRunner, "save", target, entity, options)
            .execute()
            .then(() => entity);
    }
>>>>>>> 4baac710

    /**
     * Removes a given entity from the database.
     */
    remove<Entity>(entity: Entity, options?: RemoveOptions): Promise<Entity>;

    /**
     * Removes a given entity from the database.
     */
    remove<Entity>(targetOrEntity: EntityTarget<Entity>, entity: Entity, options?: RemoveOptions): Promise<Entity>;

    /**
     * Removes a given entity from the database.
     */
    remove<Entity>(entity: Entity[], options?: RemoveOptions): Promise<Entity>;

    /**
     * Removes a given entity from the database.
     */
    remove<Entity>(targetOrEntity: EntityTarget<Entity>, entity: Entity[], options?: RemoveOptions): Promise<Entity[]>;
<<<<<<< HEAD
=======

    /**
     * Removes a given entity from the database.
     */
    remove<Entity>(targetOrEntity: (Entity|Entity[])|EntityTarget<Entity>, maybeEntityOrOptions?: Entity|Entity[], maybeOptions?: RemoveOptions): Promise<Entity|Entity[]> {

        // normalize mixed parameters
        const target = (arguments.length > 1 && (targetOrEntity instanceof Function || typeof targetOrEntity === "string")) ? targetOrEntity as Function|string : undefined;
        const entity: Entity|Entity[] = target ? maybeEntityOrOptions as Entity|Entity[] : targetOrEntity as Entity|Entity[];
        const options = target ? maybeOptions : maybeEntityOrOptions as SaveOptions;

        // if user passed empty array of entities then we don't need to do anything
        if (Array.isArray(entity) && entity.length === 0)
            return Promise.resolve(entity);

        // execute save operation
        return new EntityPersistExecutor(this.connection, this.queryRunner, "remove", target, entity, options)
            .execute()
            .then(() => entity);
    }
>>>>>>> 4baac710

    /**
     * Records the delete date of all given entities.
     */
    softRemove<Entity>(entities: Entity[], options?: SaveOptions): Promise<Entity[]>;

    /**
     * Records the delete date of a given entity.
     */
    softRemove<Entity>(entity: Entity, options?: SaveOptions): Promise<Entity>;

    /**
     * Records the delete date of all given entities.
     */
    softRemove<Entity, T extends DeepPartial<Entity>>(targetOrEntity: EntityTarget<Entity>, entities: T[], options?: SaveOptions): Promise<T[]>;

    /**
     * Records the delete date of a given entity.
     */
    softRemove<Entity, T extends DeepPartial<Entity>>(targetOrEntity: EntityTarget<Entity>, entity: T, options?: SaveOptions): Promise<T>;

    /**
<<<<<<< HEAD
=======
     * Records the delete date of one or many given entities.
     */
    softRemove<Entity, T extends DeepPartial<Entity>>(targetOrEntity: (T|T[])|EntityTarget<Entity>, maybeEntityOrOptions?: T|T[], maybeOptions?: SaveOptions): Promise<T|T[]> {

        // normalize mixed parameters
        let target = (arguments.length > 1 && (targetOrEntity instanceof Function || targetOrEntity instanceof EntitySchema || typeof targetOrEntity === "string")) ? targetOrEntity as Function|string : undefined;
        const entity: T|T[] = target ? maybeEntityOrOptions as T|T[] : targetOrEntity as T|T[];
        const options = target ? maybeOptions : maybeEntityOrOptions as SaveOptions;

        if (target instanceof EntitySchema)
            target = target.options.name;

        // if user passed empty array of entities then we don't need to do anything
        if (Array.isArray(entity) && entity.length === 0)
            return Promise.resolve(entity);

        // execute soft-remove operation
        return new EntityPersistExecutor(this.connection, this.queryRunner, "soft-remove", target, entity, options)
            .execute()
            .then(() => entity);
    }

    /**
>>>>>>> 4baac710
     * Recovers all given entities.
     */
    recover<Entity>(entities: Entity[], options?: SaveOptions): Promise<Entity[]>;

    /**
     * Recovers a given entity.
     */
    recover<Entity>(entity: Entity, options?: SaveOptions): Promise<Entity>;

    /**
     * Recovers all given entities.
     */
    recover<Entity, T extends DeepPartial<Entity>>(targetOrEntity: EntityTarget<Entity>, entities: T[], options?: SaveOptions): Promise<T[]>;

    /**
     * Recovers a given entity.
     */
    recover<Entity, T extends DeepPartial<Entity>>(targetOrEntity: EntityTarget<Entity>, entity: T, options?: SaveOptions): Promise<T>;

    /**
<<<<<<< HEAD
=======
     * Recovers one or many given entities.
     */
    recover<Entity, T extends DeepPartial<Entity>>(targetOrEntity: (T|T[])|EntityTarget<Entity>, maybeEntityOrOptions?: T|T[], maybeOptions?: SaveOptions): Promise<T|T[]> {

        // normalize mixed parameters
        let target = (arguments.length > 1 && (targetOrEntity instanceof Function || targetOrEntity instanceof EntitySchema || typeof targetOrEntity === "string")) ? targetOrEntity as Function|string : undefined;
        const entity: T|T[] = target ? maybeEntityOrOptions as T|T[] : targetOrEntity as T|T[];
        const options = target ? maybeOptions : maybeEntityOrOptions as SaveOptions;

        if (target instanceof EntitySchema)
            target = target.options.name;

        // if user passed empty array of entities then we don't need to do anything
        if (Array.isArray(entity) && entity.length === 0)
            return Promise.resolve(entity);

        // execute recover operation
        return new EntityPersistExecutor(this.connection, this.queryRunner, "recover", target, entity, options)
            .execute()
            .then(() => entity);
    }

    /**
>>>>>>> 4baac710
     * Inserts a given entity into the database.
     * Unlike save method executes a primitive operation without cascades, relations and other operations included.
     * Executes fast and efficient INSERT query.
     * Does not check if entity exist in the database, so query will fail if duplicate entity is being inserted.
     * You can execute bulk inserts using this method.
     */
<<<<<<< HEAD
    insert<Entity>(target: EntityTarget<Entity>, entity: QueryDeepPartialEntity<Entity>|(QueryDeepPartialEntity<Entity>[])): Promise<InsertResult>;
=======
    async insert<Entity>(target: EntityTarget<Entity>, entity: QueryDeepPartialEntity<Entity>|(QueryDeepPartialEntity<Entity>[])): Promise<InsertResult> {
        // TODO: Oracle does not support multiple values. Need to create another nice solution.
        if (this.connection.driver instanceof OracleDriver && Array.isArray(entity)) {
            const results = await Promise.all(entity.map(entity => this.insert(target, entity)));
            return results.reduce((mergedResult, result) => Object.assign(mergedResult, result), {} as InsertResult);
        }
        return this.createQueryBuilder()
            .insert()
            .into(target)
            .values(entity)
            .execute();
    }
>>>>>>> 4baac710

    /**
     * Updates entity partially. Entity can be found by a given condition(s).
     * Unlike save method executes a primitive operation without cascades, relations and other operations included.
     * Executes fast and efficient UPDATE query.
     * Does not check if entity exist in the database.
     * Condition(s) cannot be empty.
     */
<<<<<<< HEAD
    update<Entity>(target: EntityTarget<Entity>, criteria: string|string[]|number|number[]|Date|Date[]|ObjectID|ObjectID[]|FindOptionsWhere<Entity>, partialEntity: QueryDeepPartialEntity<Entity>): Promise<UpdateResult>;
=======
    update<Entity>(target: EntityTarget<Entity>, criteria: string|string[]|number|number[]|Date|Date[]|ObjectID|ObjectID[]|any, partialEntity: QueryDeepPartialEntity<Entity>): Promise<UpdateResult> {

        // if user passed empty criteria or empty list of criterias, then throw an error
        if (criteria === undefined ||
            criteria === null ||
            criteria === "" ||
            (Array.isArray(criteria) && criteria.length === 0)) {

            return Promise.reject(new Error(`Empty criteria(s) are not allowed for the update method.`));
        }

        if (typeof criteria === "string" ||
            typeof criteria === "number" ||
            criteria instanceof Date ||
            Array.isArray(criteria)) {

            return this.createQueryBuilder()
                .update(target)
                .set(partialEntity)
                .whereInIds(criteria)
                .execute();

        } else {
            return this.createQueryBuilder()
                .update(target)
                .set(partialEntity)
                .where(criteria)
                .execute();
        }
    }
>>>>>>> 4baac710

    /**
     * Deletes entities by a given condition(s).
     * Unlike save method executes a primitive operation without cascades, relations and other operations included.
     * Executes fast and efficient DELETE query.
     * Does not check if entity exist in the database.
     * Condition(s) cannot be empty.
     */
<<<<<<< HEAD
    delete<Entity>(targetOrEntity: EntityTarget<Entity>, criteria: string|string[]|number|number[]|Date|Date[]|ObjectID|ObjectID[]|FindOptionsWhere<Entity>): Promise<DeleteResult>;
=======
    delete<Entity>(targetOrEntity: EntityTarget<Entity>, criteria: string|string[]|number|number[]|Date|Date[]|ObjectID|ObjectID[]|any): Promise<DeleteResult> {

        // if user passed empty criteria or empty list of criterias, then throw an error
        if (criteria === undefined ||
            criteria === null ||
            criteria === "" ||
            (Array.isArray(criteria) && criteria.length === 0)) {

            return Promise.reject(new Error(`Empty criteria(s) are not allowed for the delete method.`));
        }

        if (typeof criteria === "string" ||
            typeof criteria === "number" ||
            criteria instanceof Date ||
            Array.isArray(criteria)) {

            return this.createQueryBuilder()
                .delete()
                .from(targetOrEntity)
                .whereInIds(criteria)
                .execute();

        } else {
            return this.createQueryBuilder()
                .delete()
                .from(targetOrEntity)
                .where(criteria)
                .execute();
        }
    }
>>>>>>> 4baac710

    /**
     * Records the delete date of entities by a given condition(s).
     * Unlike save method executes a primitive operation without cascades, relations and other operations included.
     * Executes fast and efficient DELETE query.
     * Does not check if entity exist in the database.
     * Condition(s) cannot be empty.
     */
<<<<<<< HEAD
    softDelete<Entity>(targetOrEntity: ObjectType<Entity> | EntitySchema<Entity> | string, criteria: string | string[] | number | number[] | Date | Date[] | ObjectID | ObjectID[] | any): Promise<UpdateResult>;
=======
    softDelete<Entity>(targetOrEntity: EntityTarget<Entity>, criteria: string|string[]|number|number[]|Date|Date[]|ObjectID|ObjectID[]|any): Promise<UpdateResult> {

        // if user passed empty criteria or empty list of criterias, then throw an error
        if (criteria === undefined ||
            criteria === null ||
            criteria === "" ||
            (Array.isArray(criteria) && criteria.length === 0)) {

            return Promise.reject(new Error(`Empty criteria(s) are not allowed for the delete method.`));
        }

        if (typeof criteria === "string" ||
            typeof criteria === "number" ||
            criteria instanceof Date ||
            Array.isArray(criteria)) {

            return this.createQueryBuilder()
                .softDelete()
                .from(targetOrEntity)
                .whereInIds(criteria)
                .execute();

        } else {
            return this.createQueryBuilder()
                .softDelete()
                .from(targetOrEntity)
                .where(criteria)
                .execute();
        }
    }
>>>>>>> 4baac710

    /**
     * Restores entities by a given condition(s).
     * Unlike save method executes a primitive operation without cascades, relations and other operations included.
     * Executes fast and efficient DELETE query.
     * Does not check if entity exist in the database.
     * Condition(s) cannot be empty.
     */
<<<<<<< HEAD
    restore<Entity>(targetOrEntity: ObjectType<Entity> | EntitySchema<Entity> | string, criteria: string | string[] | number | number[] | Date | Date[] | ObjectID | ObjectID[] | any): Promise<UpdateResult>;
=======
    restore<Entity>(targetOrEntity: EntityTarget<Entity>, criteria: string|string[]|number|number[]|Date|Date[]|ObjectID|ObjectID[]|any): Promise<UpdateResult> {

        // if user passed empty criteria or empty list of criterias, then throw an error
        if (criteria === undefined ||
            criteria === null ||
            criteria === "" ||
            (Array.isArray(criteria) && criteria.length === 0)) {

            return Promise.reject(new Error(`Empty criteria(s) are not allowed for the delete method.`));
        }

        if (typeof criteria === "string" ||
            typeof criteria === "number" ||
            criteria instanceof Date ||
            Array.isArray(criteria)) {

            return this.createQueryBuilder()
                .restore()
                .from(targetOrEntity)
                .whereInIds(criteria)
                .execute();

        } else {
            return this.createQueryBuilder()
                .restore()
                .from(targetOrEntity)
                .where(criteria)
                .execute();
        }
    }

    /**
     * Counts entities that match given conditions.
     * Useful for pagination.
     */
    count<Entity>(entityClass: EntityTarget<Entity>, conditions?: FindConditions<Entity>): Promise<number>;

    /**
     * Counts entities that match given options.
     * Useful for pagination.
     */
    count<Entity>(entityClass: EntityTarget<Entity>, options?: FindOneOptions<Entity>): Promise<number>;

    /**
     * Counts entities that match given options.
     * Useful for pagination.
     */
    count<Entity>(entityClass: EntityTarget<Entity>, options?: FindManyOptions<Entity>): Promise<number>;
>>>>>>> 4baac710

    /**
     * Counts entities that match given find options or conditions.
     * Useful for pagination.
     */
<<<<<<< HEAD
    count<Entity>(entityClass: EntityTarget<Entity>, conditions?: FindOptionsWhere<Entity>, options?: FindExtraOptions): Promise<number>;
=======
    async count<Entity>(entityClass: EntityTarget<Entity>, optionsOrConditions?: FindConditions<Entity>|FindOneOptions<Entity>|FindManyOptions<Entity>): Promise<number> {
        const metadata = this.connection.getMetadata(entityClass);
        const qb = this.createQueryBuilder(entityClass, FindOptionsUtils.extractFindManyOptionsAlias(optionsOrConditions) || metadata.name);
        return FindOptionsUtils.applyFindManyOptionsOrConditionsToQueryBuilder(qb, optionsOrConditions).getCount();
    }

    /**
     * Finds entities that match given conditions.
     */
    find<Entity>(entityClass: EntityTarget<Entity>, conditions?: FindConditions<Entity>): Promise<Entity[]>;
>>>>>>> 4baac710

    /**
     * Finds entities that match given options.
     */
<<<<<<< HEAD
    find<Entity>(entityClass: EntityTarget<Entity>, options?: FindOptions<Entity>): Promise<Entity[]>;

    /**
     * Finds entities that match given conditions.
     */
    find<Entity>(entityClass: EntityTarget<Entity>, conditions?: FindOptionsWhere<Entity>): Promise<Entity[]>;

    /**
     * Finds entities that match given find options.
     * Also counts all entities that match given conditions,
     * but ignores pagination settings (from and take options).
     */
    findAndCount<Entity>(entityClass: EntityTarget<Entity>, options?: FindOptions<Entity>): Promise<[Entity[], number]>;

    /**
     * Finds entities that match given conditions.
     * Also counts all entities that match given conditions,
     * but ignores pagination settings (from and take options).
     */
    findAndCount<Entity>(entityClass: EntityTarget<Entity>, conditions?: FindOptionsWhere<Entity>): Promise<[Entity[], number]>;

    /**
     * Finds entities with ids.
     * Optionally find options can be applied.
     */
    findByIds<Entity>(entityClass: EntityTarget<Entity>, ids: any[], options?: FindOptions<Entity>): Promise<Entity[]>;
=======
    find<Entity>(entityClass: EntityTarget<Entity>, options?: FindManyOptions<Entity>): Promise<Entity[]>;

    /**
     * Finds entities that match given find options or conditions.
     */
    async find<Entity>(entityClass: EntityTarget<Entity>, optionsOrConditions?: FindManyOptions<Entity>|FindConditions<Entity>): Promise<Entity[]> {
        const metadata = this.connection.getMetadata(entityClass);
        const qb = this.createQueryBuilder<Entity>(entityClass as any, FindOptionsUtils.extractFindManyOptionsAlias(optionsOrConditions) || metadata.name);

        if (!FindOptionsUtils.isFindManyOptions(optionsOrConditions) || optionsOrConditions.loadEagerRelations !== false)
            FindOptionsUtils.joinEagerRelations(qb, qb.alias, metadata);

        return FindOptionsUtils.applyFindManyOptionsOrConditionsToQueryBuilder(qb, optionsOrConditions).getMany();
    }

    /**
     * Finds entities that match given conditions.
     * Also counts all entities that match given conditions,
     * but ignores pagination settings (from and take options).
     */
    findAndCount<Entity>(entityClass: EntityTarget<Entity>, conditions?: FindConditions<Entity>): Promise<[Entity[], number]>;

    /**
     * Finds entities that match given find options.
     * Also counts all entities that match given conditions,
     * but ignores pagination settings (from and take options).
     */
    findAndCount<Entity>(entityClass: EntityTarget<Entity>, options?: FindManyOptions<Entity>): Promise<[Entity[], number]>;

    /**
     * Finds entities that match given find options and conditions.
     * Also counts all entities that match given conditions,
     * but ignores pagination settings (from and take options).
     */
    async findAndCount<Entity>(entityClass: EntityTarget<Entity>, optionsOrConditions?: FindConditions<Entity>|FindManyOptions<Entity>): Promise<[Entity[], number]> {
        const metadata = this.connection.getMetadata(entityClass);
        const qb = this.createQueryBuilder<Entity>(entityClass as any, FindOptionsUtils.extractFindManyOptionsAlias(optionsOrConditions) || metadata.name);

        if (!FindOptionsUtils.isFindManyOptions(optionsOrConditions) || optionsOrConditions.loadEagerRelations !== false)
            FindOptionsUtils.joinEagerRelations(qb, qb.alias, metadata);

        return FindOptionsUtils.applyFindManyOptionsOrConditionsToQueryBuilder(qb, optionsOrConditions).getManyAndCount();
    }
>>>>>>> 4baac710

    /**
     * Finds entities with ids.
     * Optionally conditions can be applied.
     */
<<<<<<< HEAD
    findByIds<Entity>(entityClass: EntityTarget<Entity>, ids: any[], conditions?: FindOptionsWhere<Entity>): Promise<Entity[]>;
=======
    findByIds<Entity>(entityClass: EntityTarget<Entity>, ids: any[], conditions?: FindConditions<Entity>): Promise<Entity[]>;

    /**
     * Finds entities with ids.
     * Optionally find options can be applied.
     */
    findByIds<Entity>(entityClass: EntityTarget<Entity>, ids: any[], options?: FindManyOptions<Entity>): Promise<Entity[]>;

    /**
     * Finds entities with ids.
     * Optionally find options or conditions can be applied.
     */
    async findByIds<Entity>(entityClass: EntityTarget<Entity>, ids: any[], optionsOrConditions?: FindConditions<Entity>|FindManyOptions<Entity>): Promise<Entity[]> {

        // if no ids passed, no need to execute a query - just return an empty array of values
        if (!ids.length)
            return Promise.resolve([]);
        const metadata = this.connection.getMetadata(entityClass);
        const qb = this.createQueryBuilder<Entity>(entityClass as any, FindOptionsUtils.extractFindManyOptionsAlias(optionsOrConditions) || metadata.name);
        FindOptionsUtils.applyFindManyOptionsOrConditionsToQueryBuilder(qb, optionsOrConditions);

        if (!FindOptionsUtils.isFindManyOptions(optionsOrConditions) || optionsOrConditions.loadEagerRelations !== false)
            FindOptionsUtils.joinEagerRelations(qb, qb.alias, metadata);

        return qb.andWhereInIds(ids).getMany();
    }
>>>>>>> 4baac710

    /**
     * Finds first entity that matches given find options.
     */
<<<<<<< HEAD
    findOne<Entity>(entityClass: EntityTarget<Entity>, id?: string|number|Date|ObjectID, options?: FindOptions<Entity>): Promise<Entity|undefined>;
=======
    findOne<Entity>(entityClass: EntityTarget<Entity>, id?: string|number|Date|ObjectID, options?: FindOneOptions<Entity>): Promise<Entity|undefined>;
>>>>>>> 4baac710

    /**
     * Finds first entity that matches given find options.
     */
<<<<<<< HEAD
    findOne<Entity>(entityClass: EntityTarget<Entity>, options?: FindOptions<Entity>): Promise<Entity|undefined>;
=======
    findOne<Entity>(entityClass: EntityTarget<Entity>, options?: FindOneOptions<Entity>): Promise<Entity|undefined>;

    /**
     * Finds first entity that matches given conditions.
     */
    findOne<Entity>(entityClass: EntityTarget<Entity>, conditions?: FindConditions<Entity>, options?: FindOneOptions<Entity>): Promise<Entity|undefined>;
>>>>>>> 4baac710

    /**
     * Finds first entity that matches given conditions.
     */
<<<<<<< HEAD
    findOne<Entity>(entityClass: EntityTarget<Entity>, conditions?: FindOptionsWhere<Entity>, options?: FindOptions<Entity>): Promise<Entity|undefined>;

    /**
     * Finds first entity that matches given find options or rejects the returned promise on error.
     */
    findOneOrFail<Entity>(entityClass: EntityTarget<Entity>, id?: string|number|Date|ObjectID, options?: FindOptions<Entity>): Promise<Entity>;
=======
    async findOne<Entity>(entityClass: EntityTarget<Entity>, idOrOptionsOrConditions?: string|string[]|number|number[]|Date|Date[]|ObjectID|ObjectID[]|FindOneOptions<Entity>|FindConditions<Entity>, maybeOptions?: FindOneOptions<Entity>): Promise<Entity|undefined> {

        let findOptions: FindManyOptions<any>|FindOneOptions<any>|undefined = undefined;
        if (FindOptionsUtils.isFindOneOptions(idOrOptionsOrConditions)) {
            findOptions = idOrOptionsOrConditions;
        } else if (maybeOptions && FindOptionsUtils.isFindOneOptions(maybeOptions)) {
            findOptions = maybeOptions;
        }

        let options: ObjectLiteral|undefined = undefined;
        if (idOrOptionsOrConditions instanceof Object && !FindOptionsUtils.isFindOneOptions(idOrOptionsOrConditions))
            options = idOrOptionsOrConditions as ObjectLiteral;

        const metadata = this.connection.getMetadata(entityClass);
        let alias: string = metadata.name;
        if (findOptions && findOptions.join) {
            alias = findOptions.join.alias;

        } else if (maybeOptions && FindOptionsUtils.isFindOneOptions(maybeOptions) && maybeOptions.join) {
            alias = maybeOptions.join.alias;
        }
        const qb = this.createQueryBuilder<Entity>(entityClass as any, alias);

        if (!findOptions || findOptions.loadEagerRelations !== false)
            FindOptionsUtils.joinEagerRelations(qb, qb.alias, qb.expressionMap.mainAlias!.metadata);

        const passedId = typeof idOrOptionsOrConditions === "string" || typeof idOrOptionsOrConditions === "number" || (idOrOptionsOrConditions as any) instanceof Date;

        if (!passedId) {
            findOptions = {
                ...(findOptions || {}),
                take: 1,
            };
        }

        FindOptionsUtils.applyOptionsToQueryBuilder(qb, findOptions);

        if (options) {
            qb.where(options);

        } else if (passedId) {
            qb.andWhereInIds(metadata.ensureEntityIdMap(idOrOptionsOrConditions));
        }

        return qb.getOne();
    }
>>>>>>> 4baac710

    /**
     * Finds first entity that matches given find options or rejects the returned promise on error.
     */
<<<<<<< HEAD
    findOneOrFail<Entity>(entityClass: EntityTarget<Entity>, options?: FindOptions<Entity>): Promise<Entity>;

    /**
     * Finds first entity that matches given conditions or rejects the returned promise on error.
     */
    findOneOrFail<Entity>(entityClass: EntityTarget<Entity>, conditions?: FindOptionsWhere<Entity>, options?: FindOptions<Entity>): Promise<Entity>;

    /**
     * Finds entities that match given options and returns observable.
     * Whenever new data appears that matches given query observable emits new value.
     */
    observe<Entity>(entityClass: EntityTarget<Entity>, options?: FindOptions<Entity>): Observable<Entity[]>;

    /**
     * Finds entities that match given conditions and returns observable.
     * Whenever new data appears that matches given query observable emits new value.
     */
    observe<Entity>(entityClass: EntityTarget<Entity>, conditions?: FindOptionsWhere<Entity>): Observable<Entity[]>;
=======
    findOneOrFail<Entity>(entityClass: EntityTarget<Entity>, id?: string|number|Date|ObjectID, options?: FindOneOptions<Entity>): Promise<Entity>;
>>>>>>> 4baac710

    /**
     * Finds entities and count that match given options and returns observable.
     * Whenever new data appears that matches given query observable emits new value.
     */
<<<<<<< HEAD
    observeManyAndCount<Entity>(entityClass: EntityTarget<Entity>, options?: FindOptions<Entity>): Observable<[Entity[], number]>;

    /**
     * Finds entities and count that match given conditions and returns observable.
     * Whenever new data appears that matches given query observable emits new value.
     */
    observeManyAndCount<Entity>(entityClass: EntityTarget<Entity>, conditions?: FindOptionsWhere<Entity>): Observable<[Entity[], number]>;

    /**
     * Finds entity that match given options and returns observable.
     * Whenever new data appears that matches given query observable emits new value.
     */
    observeOne<Entity>(entityClass: EntityTarget<Entity>, options?: FindOptions<Entity>): Observable<Entity>;

    /**
     * Finds entity that match given conditions and returns observable.
     * Whenever new data appears that matches given query observable emits new value.
     */
    observeOne<Entity>(entityClass: EntityTarget<Entity>, conditions?: FindOptionsWhere<Entity>): Observable<Entity>;
=======
    findOneOrFail<Entity>(entityClass: EntityTarget<Entity>, options?: FindOneOptions<Entity>): Promise<Entity>;
>>>>>>> 4baac710

    /**
     * Gets the entities count match given options and returns observable.
     * Whenever new data appears that matches given query observable emits new value.
     */
<<<<<<< HEAD
    observeCount<Entity>(entityClass: EntityTarget<Entity>, options?: FindOptions<Entity>): Observable<number>;
=======
    findOneOrFail<Entity>(entityClass: EntityTarget<Entity>, conditions?: FindConditions<Entity>, options?: FindOneOptions<Entity>): Promise<Entity>;
>>>>>>> 4baac710

    /**
     * Gets the entities count match given options and returns observable.
     * Whenever new data appears that matches given query observable emits new value.
     */
<<<<<<< HEAD
    observeCount<Entity>(entityClass: EntityTarget<Entity>, conditions?: FindOptionsWhere<Entity>): Observable<number>;
=======
    async findOneOrFail<Entity>(entityClass: EntityTarget<Entity>, idOrOptionsOrConditions?: string|string[]|number|number[]|Date|Date[]|ObjectID|ObjectID[]|FindOneOptions<Entity>|FindConditions<Entity>, maybeOptions?: FindOneOptions<Entity>): Promise<Entity> {
        return this.findOne<Entity>(entityClass as any, idOrOptionsOrConditions as any, maybeOptions).then((value) => {
            if (value === undefined) {
                return Promise.reject(new EntityNotFoundError(entityClass, idOrOptionsOrConditions));
            }
            return Promise.resolve(value);
        });
    }
>>>>>>> 4baac710

    /**
     * Clears all the data from the given table (truncates/drops it).
     *
     * Note: this method uses TRUNCATE and may not work as you expect in transactions on some platforms.
     * @see https://stackoverflow.com/a/5972738/925151
     */
<<<<<<< HEAD
    clear<Entity>(entityClass: EntityTarget<Entity>): Promise<void>
=======
    async clear<Entity>(entityClass: EntityTarget<Entity>): Promise<void> {
        const metadata = this.connection.getMetadata(entityClass);
        const queryRunner = this.queryRunner || this.connection.createQueryRunner("master");
        try {
            return await queryRunner.clearTable(metadata.tablePath); // await is needed here because we are using finally

        } finally {
            if (!this.queryRunner)
                await queryRunner.release();
        }
    }
>>>>>>> 4baac710

    /**
     * Increments some column by provided value of the entities matched given conditions.
     */
<<<<<<< HEAD
    increment<Entity>(entityClass: EntityTarget<Entity>,
                            conditions: FindOptionsWhere<Entity>,
=======
    async increment<Entity>(entityClass: EntityTarget<Entity>,
                            conditions: any,
>>>>>>> 4baac710
                            propertyPath: string,
                            value: number | string): Promise<UpdateResult>;
    /**
     * Decrements some column by provided value of the entities matched given conditions.
     */
<<<<<<< HEAD
    decrement<Entity>(entityClass: EntityTarget<Entity>,
                            conditions: FindOptionsWhere<Entity>,
=======
    async decrement<Entity>(entityClass: EntityTarget<Entity>,
                            conditions: any,
>>>>>>> 4baac710
                            propertyPath: string,
                            value: number | string): Promise<UpdateResult>;

    /**
     * Gets repository for the given entity class or name.
     * If single database connection mode is used, then repository is obtained from the
     * repository aggregator, where each repository is individually created for this entity manager.
     * When single database connection is not used, repository is being obtained from the connection.
     */
<<<<<<< HEAD
    getRepository<Entity>(target: EntityTarget<Entity>): Repository<Entity>;
=======
    getRepository<Entity>(target: EntityTarget<Entity>): Repository<Entity> {

        // throw exception if there is no repository with this target registered
        if (!this.connection.hasMetadata(target))
            throw new RepositoryNotFoundError(this.connection.name, target);

        // find already created repository instance and return it if found
        const metadata = this.connection.getMetadata(target);
        const repository = this.repositories.find(repository => repository.metadata === metadata);
        if (repository)
            return repository;

        // if repository was not found then create it, store its instance and return it
        const newRepository = new RepositoryFactory().create(this, metadata, this.queryRunner);
        this.repositories.push(newRepository);
        return newRepository;
    }
>>>>>>> 4baac710

    /**
     * Gets tree repository for the given entity class or name.
     * If single database connection mode is used, then repository is obtained from the
     * repository aggregator, where each repository is individually created for this entity manager.
     * When single database connection is not used, repository is being obtained from the connection.
     */
<<<<<<< HEAD
    getTreeRepository<Entity>(target: EntityTarget<Entity>): TreeRepository<Entity>;
=======
    getTreeRepository<Entity>(target: EntityTarget<Entity>): TreeRepository<Entity> {

        // tree tables aren't supported by some drivers (mongodb)
        if (this.connection.driver.treeSupport === false)
            throw new TreeRepositoryNotSupportedError(this.connection.driver);

        // check if repository is real tree repository
        const repository = this.getRepository(target);
        if (!(repository instanceof TreeRepository))
            throw new RepositoryNotTreeError(target);

        return repository;
    }
>>>>>>> 4baac710

    /**
     * Gets mongodb repository for the given entity class.
     */
<<<<<<< HEAD
    getMongoRepository<Entity>(target: EntityTarget<Entity>): MongoRepository<Entity>;
=======
    getMongoRepository<Entity>(target: EntityTarget<Entity>): MongoRepository<Entity> {
        return this.connection.getMongoRepository<Entity>(target);
    }
>>>>>>> 4baac710

    /**
     * Gets custom entity repository marked with @EntityRepository decorator.
     *
     * @deprecated
     */
    getCustomRepository<T>(customRepository: ObjectType<T>): T;

    /**
     * Releases all resources used by entity manager.
     * This is used when entity manager is created with a single query runner,
     * and this single query runner needs to be released after job with entity manager is done.
     */
    release(): Promise<void>;

};<|MERGE_RESOLUTION|>--- conflicted
+++ resolved
@@ -1,64 +1,22 @@
-<<<<<<< HEAD
-import * as Observable from "zen-observable";
-import { DeepPartial } from "../common/DeepPartial";
-import { EntityTarget } from "../common/EntityTarget";
-import { ObjectType } from "../common/ObjectType";
-import { Connection } from "../connection/Connection";
-import { ObjectID } from "../driver/mongodb/typings";
-import { IsolationLevel } from "../driver/types/IsolationLevel";
-import { FindExtraOptions, FindOptions, FindOptionsWhere } from "../find-options/FindOptions";
-import { QueryDeepPartialEntity } from "../query-builder/QueryPartialEntity";
-import { DeleteResult } from "../query-builder/result/DeleteResult";
-import { InsertResult } from "../query-builder/result/InsertResult";
-import { UpdateResult } from "../query-builder/result/UpdateResult";
-import { SelectQueryBuilder } from "../query-builder/SelectQueryBuilder";
-import { QueryRunner } from "../query-runner/QueryRunner";
-import { MongoRepository } from "../repository/MongoRepository";
-import { RemoveOptions } from "../repository/RemoveOptions";
-import { Repository } from "../repository/Repository";
-import { SaveOptions } from "../repository/SaveOptions";
-import { TreeRepository } from "../repository/TreeRepository";
-import { EntitySchema } from "..";
-=======
 import {Connection} from "../connection/Connection";
-import {FindManyOptions} from "../find-options/FindManyOptions";
 import {EntityTarget} from "../common/EntityTarget";
 import {ObjectType} from "../common/ObjectType";
-import {EntityNotFoundError} from "../error/EntityNotFoundError";
-import {QueryRunnerProviderAlreadyReleasedError} from "../error/QueryRunnerProviderAlreadyReleasedError";
-import {FindOneOptions} from "../find-options/FindOneOptions";
 import {DeepPartial} from "../common/DeepPartial";
 import {RemoveOptions} from "../repository/RemoveOptions";
 import {SaveOptions} from "../repository/SaveOptions";
-import {NoNeedToReleaseEntityManagerError} from "../error/NoNeedToReleaseEntityManagerError";
 import {MongoRepository} from "../repository/MongoRepository";
 import {TreeRepository} from "../repository/TreeRepository";
 import {Repository} from "../repository/Repository";
-import {FindOptionsUtils} from "../find-options/FindOptionsUtils";
-import {PlainObjectToNewEntityTransformer} from "../query-builder/transformer/PlainObjectToNewEntityTransformer";
-import {PlainObjectToDatabaseEntityTransformer} from "../query-builder/transformer/PlainObjectToDatabaseEntityTransformer";
-import {CustomRepositoryNotFoundError} from "../error/CustomRepositoryNotFoundError";
-import {EntitySchema, getMetadataArgsStorage, ObjectLiteral} from "../index";
-import {AbstractRepository} from "../repository/AbstractRepository";
-import {CustomRepositoryCannotInheritRepositoryError} from "../error/CustomRepositoryCannotInheritRepositoryError";
 import {QueryRunner} from "../query-runner/QueryRunner";
 import {SelectQueryBuilder} from "../query-builder/SelectQueryBuilder";
-import {MongoDriver} from "../driver/mongodb/MongoDriver";
-import {RepositoryNotFoundError} from "../error/RepositoryNotFoundError";
-import {RepositoryNotTreeError} from "../error/RepositoryNotTreeError";
-import {RepositoryFactory} from "../repository/RepositoryFactory";
-import {TreeRepositoryNotSupportedError} from "../error/TreeRepositoryNotSupportedError";
 import {QueryDeepPartialEntity} from "../query-builder/QueryPartialEntity";
-import {EntityPersistExecutor} from "../persistence/EntityPersistExecutor";
 import {ObjectID} from "../driver/mongodb/typings";
 import {InsertResult} from "../query-builder/result/InsertResult";
 import {UpdateResult} from "../query-builder/result/UpdateResult";
 import {DeleteResult} from "../query-builder/result/DeleteResult";
-import {OracleDriver} from "../driver/oracle/OracleDriver";
-import {FindConditions} from "../find-options/FindConditions";
 import {IsolationLevel} from "../driver/types/IsolationLevel";
-import {ObjectUtils} from "../util/ObjectUtils";
->>>>>>> 4baac710
+import {FindExtraOptions, FindOptions, FindOptionsWhere} from "../find-options/FindOptions";
+import * as Observable from "zen-observable";
 
 /**
  * Entity manager supposed to work with any entity, automatically find its repository and call its methods,
@@ -101,13 +59,7 @@
     /**
      * Executes raw SQL query and returns raw database results.
      */
-<<<<<<< HEAD
     query(query: string, parameters?: any[]): Promise<any>;
-=======
-    async query(query: string, parameters?: any[]): Promise<any> {
-        return this.connection.query(query, parameters, this.queryRunner);
-    }
->>>>>>> 4baac710
 
     /**
      * Creates a new query builder that can be used to build a sql query.
@@ -120,21 +72,6 @@
     createQueryBuilder(queryRunner?: QueryRunner): SelectQueryBuilder<any>;
 
     /**
-<<<<<<< HEAD
-=======
-     * Creates a new query builder that can be used to build a sql query.
-     */
-    createQueryBuilder<Entity>(entityClass?: EntityTarget<Entity>|QueryRunner, alias?: string, queryRunner?: QueryRunner): SelectQueryBuilder<Entity> {
-        if (alias) {
-            return this.connection.createQueryBuilder(entityClass as EntityTarget<Entity>, alias, queryRunner || this.queryRunner);
-
-        } else {
-            return this.connection.createQueryBuilder(entityClass as QueryRunner|undefined || queryRunner || this.queryRunner);
-        }
-    }
-
-    /**
->>>>>>> 4baac710
      * Checks if entity has an id.
      */
     hasId(entity: any): boolean;
@@ -155,19 +92,6 @@
     getId(target: EntityTarget<any>, entity: any): any;
 
     /**
-<<<<<<< HEAD
-=======
-     * Gets entity mixed id.
-     */
-    getId(targetOrEntity: any|EntityTarget<any>, maybeEntity?: any): any {
-        const target = arguments.length === 2 ? targetOrEntity : targetOrEntity.constructor;
-        const entity = arguments.length === 2 ? maybeEntity : targetOrEntity;
-        const metadata = this.connection.getMetadata(target);
-        return metadata.getEntityIdMixedMap(entity);
-    }
-
-    /**
->>>>>>> 4baac710
      * Creates a new entity instance and copies all entity properties from this object into a new entity.
      * Note that it copies only properties that present in entity schema.
      */
@@ -180,60 +104,17 @@
     create<Entity>(entityClass: EntityTarget<Entity>, plainObjects?: DeepPartial<Entity>[]): Entity[];
 
     /**
-<<<<<<< HEAD
      * Merges two entities into one new entity.
      */
     merge<Entity>(entityClass: EntityTarget<Entity>, mergeIntoEntity: Entity, ...entityLikes: DeepPartial<Entity>[]): Entity;
 
     /**
-     * Creates a new entity from the given plan javascript object. If entity already exist in the database, then
-=======
-     * Creates a new entity instance or instances.
-     * Can copy properties from the given object into new entities.
-     */
-    create<Entity>(entityClass: EntityTarget<Entity>, plainObjectOrObjects?: DeepPartial<Entity>|DeepPartial<Entity>[]): Entity|Entity[] {
-        const metadata = this.connection.getMetadata(entityClass);
-
-        if (!plainObjectOrObjects)
-            return metadata.create(this.queryRunner);
-
-        if (Array.isArray(plainObjectOrObjects))
-            return plainObjectOrObjects.map(plainEntityLike => this.create(entityClass as any, plainEntityLike));
-
-        const mergeIntoEntity = metadata.create(this.queryRunner);
-        this.plainObjectToEntityTransformer.transform(mergeIntoEntity, plainObjectOrObjects, metadata, true);
-        return mergeIntoEntity;
-    }
-
-    /**
-     * Merges two entities into one new entity.
-     */
-    merge<Entity>(entityClass: EntityTarget<Entity>, mergeIntoEntity: Entity, ...entityLikes: DeepPartial<Entity>[]): Entity { // todo: throw exception if entity manager is released
-        const metadata = this.connection.getMetadata(entityClass);
-        entityLikes.forEach(object => this.plainObjectToEntityTransformer.transform(mergeIntoEntity, object, metadata));
-        return mergeIntoEntity;
-    }
-
-    /**
      * Creates a new entity from the given plain javascript object. If entity already exist in the database, then
->>>>>>> 4baac710
      * it loads it (and everything related to it), replaces all values with the new ones from the given object
      * and returns this new entity. This new entity is actually a loaded from the db entity with all properties
      * replaced from the new object.
      */
-<<<<<<< HEAD
     preload<Entity>(entityClass: EntityTarget<Entity>, entityLike: DeepPartial<Entity>): Promise<Entity|undefined>;
-=======
-    async preload<Entity>(entityClass: EntityTarget<Entity>, entityLike: DeepPartial<Entity>): Promise<Entity|undefined> {
-        const metadata = this.connection.getMetadata(entityClass);
-        const plainObjectToDatabaseEntityTransformer = new PlainObjectToDatabaseEntityTransformer(this.connection.manager);
-        const transformedEntity = await plainObjectToDatabaseEntityTransformer.transform(entityLike, metadata);
-        if (transformedEntity)
-            return this.merge(entityClass as any, transformedEntity as Entity, entityLike);
-
-        return undefined;
-    }
->>>>>>> 4baac710
 
     /**
      * Saves all given entities in the database.
@@ -258,32 +139,6 @@
      * If entities do not exist in the database then inserts, otherwise updates.
      */
     save<Entity, T extends DeepPartial<Entity>>(targetOrEntity: EntityTarget<Entity>, entity: T, options?: SaveOptions): Promise<T>;
-<<<<<<< HEAD
-=======
-
-    /**
-     * Saves a given entity in the database.
-     */
-    save<Entity, T extends DeepPartial<Entity>>(targetOrEntity: (T|T[])|EntityTarget<Entity>, maybeEntityOrOptions?: T|T[], maybeOptions?: SaveOptions): Promise<T|T[]> {
-
-        // normalize mixed parameters
-        let target = (arguments.length > 1 && (targetOrEntity instanceof Function || targetOrEntity instanceof EntitySchema || typeof targetOrEntity === "string")) ? targetOrEntity as Function|string : undefined;
-        const entity: T|T[] = target ? maybeEntityOrOptions as T|T[] : targetOrEntity as T|T[];
-        const options = target ? maybeOptions : maybeEntityOrOptions as SaveOptions;
-
-        if (target instanceof EntitySchema)
-            target = target.options.name;
-
-        // if user passed empty array of entities then we don't need to do anything
-        if (Array.isArray(entity) && entity.length === 0)
-            return Promise.resolve(entity);
-
-        // execute save operation
-        return new EntityPersistExecutor(this.connection, this.queryRunner, "save", target, entity, options)
-            .execute()
-            .then(() => entity);
-    }
->>>>>>> 4baac710
 
     /**
      * Removes a given entity from the database.
@@ -304,29 +159,6 @@
      * Removes a given entity from the database.
      */
     remove<Entity>(targetOrEntity: EntityTarget<Entity>, entity: Entity[], options?: RemoveOptions): Promise<Entity[]>;
-<<<<<<< HEAD
-=======
-
-    /**
-     * Removes a given entity from the database.
-     */
-    remove<Entity>(targetOrEntity: (Entity|Entity[])|EntityTarget<Entity>, maybeEntityOrOptions?: Entity|Entity[], maybeOptions?: RemoveOptions): Promise<Entity|Entity[]> {
-
-        // normalize mixed parameters
-        const target = (arguments.length > 1 && (targetOrEntity instanceof Function || typeof targetOrEntity === "string")) ? targetOrEntity as Function|string : undefined;
-        const entity: Entity|Entity[] = target ? maybeEntityOrOptions as Entity|Entity[] : targetOrEntity as Entity|Entity[];
-        const options = target ? maybeOptions : maybeEntityOrOptions as SaveOptions;
-
-        // if user passed empty array of entities then we don't need to do anything
-        if (Array.isArray(entity) && entity.length === 0)
-            return Promise.resolve(entity);
-
-        // execute save operation
-        return new EntityPersistExecutor(this.connection, this.queryRunner, "remove", target, entity, options)
-            .execute()
-            .then(() => entity);
-    }
->>>>>>> 4baac710
 
     /**
      * Records the delete date of all given entities.
@@ -349,32 +181,6 @@
     softRemove<Entity, T extends DeepPartial<Entity>>(targetOrEntity: EntityTarget<Entity>, entity: T, options?: SaveOptions): Promise<T>;
 
     /**
-<<<<<<< HEAD
-=======
-     * Records the delete date of one or many given entities.
-     */
-    softRemove<Entity, T extends DeepPartial<Entity>>(targetOrEntity: (T|T[])|EntityTarget<Entity>, maybeEntityOrOptions?: T|T[], maybeOptions?: SaveOptions): Promise<T|T[]> {
-
-        // normalize mixed parameters
-        let target = (arguments.length > 1 && (targetOrEntity instanceof Function || targetOrEntity instanceof EntitySchema || typeof targetOrEntity === "string")) ? targetOrEntity as Function|string : undefined;
-        const entity: T|T[] = target ? maybeEntityOrOptions as T|T[] : targetOrEntity as T|T[];
-        const options = target ? maybeOptions : maybeEntityOrOptions as SaveOptions;
-
-        if (target instanceof EntitySchema)
-            target = target.options.name;
-
-        // if user passed empty array of entities then we don't need to do anything
-        if (Array.isArray(entity) && entity.length === 0)
-            return Promise.resolve(entity);
-
-        // execute soft-remove operation
-        return new EntityPersistExecutor(this.connection, this.queryRunner, "soft-remove", target, entity, options)
-            .execute()
-            .then(() => entity);
-    }
-
-    /**
->>>>>>> 4baac710
      * Recovers all given entities.
      */
     recover<Entity>(entities: Entity[], options?: SaveOptions): Promise<Entity[]>;
@@ -395,54 +201,13 @@
     recover<Entity, T extends DeepPartial<Entity>>(targetOrEntity: EntityTarget<Entity>, entity: T, options?: SaveOptions): Promise<T>;
 
     /**
-<<<<<<< HEAD
-=======
-     * Recovers one or many given entities.
-     */
-    recover<Entity, T extends DeepPartial<Entity>>(targetOrEntity: (T|T[])|EntityTarget<Entity>, maybeEntityOrOptions?: T|T[], maybeOptions?: SaveOptions): Promise<T|T[]> {
-
-        // normalize mixed parameters
-        let target = (arguments.length > 1 && (targetOrEntity instanceof Function || targetOrEntity instanceof EntitySchema || typeof targetOrEntity === "string")) ? targetOrEntity as Function|string : undefined;
-        const entity: T|T[] = target ? maybeEntityOrOptions as T|T[] : targetOrEntity as T|T[];
-        const options = target ? maybeOptions : maybeEntityOrOptions as SaveOptions;
-
-        if (target instanceof EntitySchema)
-            target = target.options.name;
-
-        // if user passed empty array of entities then we don't need to do anything
-        if (Array.isArray(entity) && entity.length === 0)
-            return Promise.resolve(entity);
-
-        // execute recover operation
-        return new EntityPersistExecutor(this.connection, this.queryRunner, "recover", target, entity, options)
-            .execute()
-            .then(() => entity);
-    }
-
-    /**
->>>>>>> 4baac710
      * Inserts a given entity into the database.
      * Unlike save method executes a primitive operation without cascades, relations and other operations included.
      * Executes fast and efficient INSERT query.
      * Does not check if entity exist in the database, so query will fail if duplicate entity is being inserted.
      * You can execute bulk inserts using this method.
      */
-<<<<<<< HEAD
     insert<Entity>(target: EntityTarget<Entity>, entity: QueryDeepPartialEntity<Entity>|(QueryDeepPartialEntity<Entity>[])): Promise<InsertResult>;
-=======
-    async insert<Entity>(target: EntityTarget<Entity>, entity: QueryDeepPartialEntity<Entity>|(QueryDeepPartialEntity<Entity>[])): Promise<InsertResult> {
-        // TODO: Oracle does not support multiple values. Need to create another nice solution.
-        if (this.connection.driver instanceof OracleDriver && Array.isArray(entity)) {
-            const results = await Promise.all(entity.map(entity => this.insert(target, entity)));
-            return results.reduce((mergedResult, result) => Object.assign(mergedResult, result), {} as InsertResult);
-        }
-        return this.createQueryBuilder()
-            .insert()
-            .into(target)
-            .values(entity)
-            .execute();
-    }
->>>>>>> 4baac710
 
     /**
      * Updates entity partially. Entity can be found by a given condition(s).
@@ -451,40 +216,7 @@
      * Does not check if entity exist in the database.
      * Condition(s) cannot be empty.
      */
-<<<<<<< HEAD
     update<Entity>(target: EntityTarget<Entity>, criteria: string|string[]|number|number[]|Date|Date[]|ObjectID|ObjectID[]|FindOptionsWhere<Entity>, partialEntity: QueryDeepPartialEntity<Entity>): Promise<UpdateResult>;
-=======
-    update<Entity>(target: EntityTarget<Entity>, criteria: string|string[]|number|number[]|Date|Date[]|ObjectID|ObjectID[]|any, partialEntity: QueryDeepPartialEntity<Entity>): Promise<UpdateResult> {
-
-        // if user passed empty criteria or empty list of criterias, then throw an error
-        if (criteria === undefined ||
-            criteria === null ||
-            criteria === "" ||
-            (Array.isArray(criteria) && criteria.length === 0)) {
-
-            return Promise.reject(new Error(`Empty criteria(s) are not allowed for the update method.`));
-        }
-
-        if (typeof criteria === "string" ||
-            typeof criteria === "number" ||
-            criteria instanceof Date ||
-            Array.isArray(criteria)) {
-
-            return this.createQueryBuilder()
-                .update(target)
-                .set(partialEntity)
-                .whereInIds(criteria)
-                .execute();
-
-        } else {
-            return this.createQueryBuilder()
-                .update(target)
-                .set(partialEntity)
-                .where(criteria)
-                .execute();
-        }
-    }
->>>>>>> 4baac710
 
     /**
      * Deletes entities by a given condition(s).
@@ -493,40 +225,7 @@
      * Does not check if entity exist in the database.
      * Condition(s) cannot be empty.
      */
-<<<<<<< HEAD
     delete<Entity>(targetOrEntity: EntityTarget<Entity>, criteria: string|string[]|number|number[]|Date|Date[]|ObjectID|ObjectID[]|FindOptionsWhere<Entity>): Promise<DeleteResult>;
-=======
-    delete<Entity>(targetOrEntity: EntityTarget<Entity>, criteria: string|string[]|number|number[]|Date|Date[]|ObjectID|ObjectID[]|any): Promise<DeleteResult> {
-
-        // if user passed empty criteria or empty list of criterias, then throw an error
-        if (criteria === undefined ||
-            criteria === null ||
-            criteria === "" ||
-            (Array.isArray(criteria) && criteria.length === 0)) {
-
-            return Promise.reject(new Error(`Empty criteria(s) are not allowed for the delete method.`));
-        }
-
-        if (typeof criteria === "string" ||
-            typeof criteria === "number" ||
-            criteria instanceof Date ||
-            Array.isArray(criteria)) {
-
-            return this.createQueryBuilder()
-                .delete()
-                .from(targetOrEntity)
-                .whereInIds(criteria)
-                .execute();
-
-        } else {
-            return this.createQueryBuilder()
-                .delete()
-                .from(targetOrEntity)
-                .where(criteria)
-                .execute();
-        }
-    }
->>>>>>> 4baac710
 
     /**
      * Records the delete date of entities by a given condition(s).
@@ -535,40 +234,7 @@
      * Does not check if entity exist in the database.
      * Condition(s) cannot be empty.
      */
-<<<<<<< HEAD
-    softDelete<Entity>(targetOrEntity: ObjectType<Entity> | EntitySchema<Entity> | string, criteria: string | string[] | number | number[] | Date | Date[] | ObjectID | ObjectID[] | any): Promise<UpdateResult>;
-=======
-    softDelete<Entity>(targetOrEntity: EntityTarget<Entity>, criteria: string|string[]|number|number[]|Date|Date[]|ObjectID|ObjectID[]|any): Promise<UpdateResult> {
-
-        // if user passed empty criteria or empty list of criterias, then throw an error
-        if (criteria === undefined ||
-            criteria === null ||
-            criteria === "" ||
-            (Array.isArray(criteria) && criteria.length === 0)) {
-
-            return Promise.reject(new Error(`Empty criteria(s) are not allowed for the delete method.`));
-        }
-
-        if (typeof criteria === "string" ||
-            typeof criteria === "number" ||
-            criteria instanceof Date ||
-            Array.isArray(criteria)) {
-
-            return this.createQueryBuilder()
-                .softDelete()
-                .from(targetOrEntity)
-                .whereInIds(criteria)
-                .execute();
-
-        } else {
-            return this.createQueryBuilder()
-                .softDelete()
-                .from(targetOrEntity)
-                .where(criteria)
-                .execute();
-        }
-    }
->>>>>>> 4baac710
+    softDelete<Entity>(targetOrEntity: EntityTarget<Entity>, criteria: string | string[] | number | number[] | Date | Date[] | ObjectID | ObjectID[] | any): Promise<UpdateResult>;
 
     /**
      * Restores entities by a given condition(s).
@@ -577,82 +243,17 @@
      * Does not check if entity exist in the database.
      * Condition(s) cannot be empty.
      */
-<<<<<<< HEAD
-    restore<Entity>(targetOrEntity: ObjectType<Entity> | EntitySchema<Entity> | string, criteria: string | string[] | number | number[] | Date | Date[] | ObjectID | ObjectID[] | any): Promise<UpdateResult>;
-=======
-    restore<Entity>(targetOrEntity: EntityTarget<Entity>, criteria: string|string[]|number|number[]|Date|Date[]|ObjectID|ObjectID[]|any): Promise<UpdateResult> {
-
-        // if user passed empty criteria or empty list of criterias, then throw an error
-        if (criteria === undefined ||
-            criteria === null ||
-            criteria === "" ||
-            (Array.isArray(criteria) && criteria.length === 0)) {
-
-            return Promise.reject(new Error(`Empty criteria(s) are not allowed for the delete method.`));
-        }
-
-        if (typeof criteria === "string" ||
-            typeof criteria === "number" ||
-            criteria instanceof Date ||
-            Array.isArray(criteria)) {
-
-            return this.createQueryBuilder()
-                .restore()
-                .from(targetOrEntity)
-                .whereInIds(criteria)
-                .execute();
-
-        } else {
-            return this.createQueryBuilder()
-                .restore()
-                .from(targetOrEntity)
-                .where(criteria)
-                .execute();
-        }
-    }
-
-    /**
-     * Counts entities that match given conditions.
-     * Useful for pagination.
-     */
-    count<Entity>(entityClass: EntityTarget<Entity>, conditions?: FindConditions<Entity>): Promise<number>;
-
-    /**
-     * Counts entities that match given options.
-     * Useful for pagination.
-     */
-    count<Entity>(entityClass: EntityTarget<Entity>, options?: FindOneOptions<Entity>): Promise<number>;
-
-    /**
-     * Counts entities that match given options.
-     * Useful for pagination.
-     */
-    count<Entity>(entityClass: EntityTarget<Entity>, options?: FindManyOptions<Entity>): Promise<number>;
->>>>>>> 4baac710
+    restore<Entity>(targetOrEntity: EntityTarget<Entity>, criteria: string | string[] | number | number[] | Date | Date[] | ObjectID | ObjectID[] | any): Promise<UpdateResult>;
 
     /**
      * Counts entities that match given find options or conditions.
      * Useful for pagination.
      */
-<<<<<<< HEAD
     count<Entity>(entityClass: EntityTarget<Entity>, conditions?: FindOptionsWhere<Entity>, options?: FindExtraOptions): Promise<number>;
-=======
-    async count<Entity>(entityClass: EntityTarget<Entity>, optionsOrConditions?: FindConditions<Entity>|FindOneOptions<Entity>|FindManyOptions<Entity>): Promise<number> {
-        const metadata = this.connection.getMetadata(entityClass);
-        const qb = this.createQueryBuilder(entityClass, FindOptionsUtils.extractFindManyOptionsAlias(optionsOrConditions) || metadata.name);
-        return FindOptionsUtils.applyFindManyOptionsOrConditionsToQueryBuilder(qb, optionsOrConditions).getCount();
-    }
-
-    /**
-     * Finds entities that match given conditions.
-     */
-    find<Entity>(entityClass: EntityTarget<Entity>, conditions?: FindConditions<Entity>): Promise<Entity[]>;
->>>>>>> 4baac710
 
     /**
      * Finds entities that match given options.
      */
-<<<<<<< HEAD
     find<Entity>(entityClass: EntityTarget<Entity>, options?: FindOptions<Entity>): Promise<Entity[]>;
 
     /**
@@ -679,173 +280,36 @@
      * Optionally find options can be applied.
      */
     findByIds<Entity>(entityClass: EntityTarget<Entity>, ids: any[], options?: FindOptions<Entity>): Promise<Entity[]>;
-=======
-    find<Entity>(entityClass: EntityTarget<Entity>, options?: FindManyOptions<Entity>): Promise<Entity[]>;
-
-    /**
-     * Finds entities that match given find options or conditions.
-     */
-    async find<Entity>(entityClass: EntityTarget<Entity>, optionsOrConditions?: FindManyOptions<Entity>|FindConditions<Entity>): Promise<Entity[]> {
-        const metadata = this.connection.getMetadata(entityClass);
-        const qb = this.createQueryBuilder<Entity>(entityClass as any, FindOptionsUtils.extractFindManyOptionsAlias(optionsOrConditions) || metadata.name);
-
-        if (!FindOptionsUtils.isFindManyOptions(optionsOrConditions) || optionsOrConditions.loadEagerRelations !== false)
-            FindOptionsUtils.joinEagerRelations(qb, qb.alias, metadata);
-
-        return FindOptionsUtils.applyFindManyOptionsOrConditionsToQueryBuilder(qb, optionsOrConditions).getMany();
-    }
-
-    /**
-     * Finds entities that match given conditions.
-     * Also counts all entities that match given conditions,
-     * but ignores pagination settings (from and take options).
-     */
-    findAndCount<Entity>(entityClass: EntityTarget<Entity>, conditions?: FindConditions<Entity>): Promise<[Entity[], number]>;
-
-    /**
-     * Finds entities that match given find options.
-     * Also counts all entities that match given conditions,
-     * but ignores pagination settings (from and take options).
-     */
-    findAndCount<Entity>(entityClass: EntityTarget<Entity>, options?: FindManyOptions<Entity>): Promise<[Entity[], number]>;
-
-    /**
-     * Finds entities that match given find options and conditions.
-     * Also counts all entities that match given conditions,
-     * but ignores pagination settings (from and take options).
-     */
-    async findAndCount<Entity>(entityClass: EntityTarget<Entity>, optionsOrConditions?: FindConditions<Entity>|FindManyOptions<Entity>): Promise<[Entity[], number]> {
-        const metadata = this.connection.getMetadata(entityClass);
-        const qb = this.createQueryBuilder<Entity>(entityClass as any, FindOptionsUtils.extractFindManyOptionsAlias(optionsOrConditions) || metadata.name);
-
-        if (!FindOptionsUtils.isFindManyOptions(optionsOrConditions) || optionsOrConditions.loadEagerRelations !== false)
-            FindOptionsUtils.joinEagerRelations(qb, qb.alias, metadata);
-
-        return FindOptionsUtils.applyFindManyOptionsOrConditionsToQueryBuilder(qb, optionsOrConditions).getManyAndCount();
-    }
->>>>>>> 4baac710
 
     /**
      * Finds entities with ids.
      * Optionally conditions can be applied.
      */
-<<<<<<< HEAD
     findByIds<Entity>(entityClass: EntityTarget<Entity>, ids: any[], conditions?: FindOptionsWhere<Entity>): Promise<Entity[]>;
-=======
-    findByIds<Entity>(entityClass: EntityTarget<Entity>, ids: any[], conditions?: FindConditions<Entity>): Promise<Entity[]>;
-
-    /**
-     * Finds entities with ids.
-     * Optionally find options can be applied.
-     */
-    findByIds<Entity>(entityClass: EntityTarget<Entity>, ids: any[], options?: FindManyOptions<Entity>): Promise<Entity[]>;
-
-    /**
-     * Finds entities with ids.
-     * Optionally find options or conditions can be applied.
-     */
-    async findByIds<Entity>(entityClass: EntityTarget<Entity>, ids: any[], optionsOrConditions?: FindConditions<Entity>|FindManyOptions<Entity>): Promise<Entity[]> {
-
-        // if no ids passed, no need to execute a query - just return an empty array of values
-        if (!ids.length)
-            return Promise.resolve([]);
-        const metadata = this.connection.getMetadata(entityClass);
-        const qb = this.createQueryBuilder<Entity>(entityClass as any, FindOptionsUtils.extractFindManyOptionsAlias(optionsOrConditions) || metadata.name);
-        FindOptionsUtils.applyFindManyOptionsOrConditionsToQueryBuilder(qb, optionsOrConditions);
-
-        if (!FindOptionsUtils.isFindManyOptions(optionsOrConditions) || optionsOrConditions.loadEagerRelations !== false)
-            FindOptionsUtils.joinEagerRelations(qb, qb.alias, metadata);
-
-        return qb.andWhereInIds(ids).getMany();
-    }
->>>>>>> 4baac710
 
     /**
      * Finds first entity that matches given find options.
      */
-<<<<<<< HEAD
     findOne<Entity>(entityClass: EntityTarget<Entity>, id?: string|number|Date|ObjectID, options?: FindOptions<Entity>): Promise<Entity|undefined>;
-=======
-    findOne<Entity>(entityClass: EntityTarget<Entity>, id?: string|number|Date|ObjectID, options?: FindOneOptions<Entity>): Promise<Entity|undefined>;
->>>>>>> 4baac710
 
     /**
      * Finds first entity that matches given find options.
      */
-<<<<<<< HEAD
     findOne<Entity>(entityClass: EntityTarget<Entity>, options?: FindOptions<Entity>): Promise<Entity|undefined>;
-=======
-    findOne<Entity>(entityClass: EntityTarget<Entity>, options?: FindOneOptions<Entity>): Promise<Entity|undefined>;
 
     /**
      * Finds first entity that matches given conditions.
      */
-    findOne<Entity>(entityClass: EntityTarget<Entity>, conditions?: FindConditions<Entity>, options?: FindOneOptions<Entity>): Promise<Entity|undefined>;
->>>>>>> 4baac710
-
-    /**
-     * Finds first entity that matches given conditions.
-     */
-<<<<<<< HEAD
     findOne<Entity>(entityClass: EntityTarget<Entity>, conditions?: FindOptionsWhere<Entity>, options?: FindOptions<Entity>): Promise<Entity|undefined>;
 
     /**
      * Finds first entity that matches given find options or rejects the returned promise on error.
      */
     findOneOrFail<Entity>(entityClass: EntityTarget<Entity>, id?: string|number|Date|ObjectID, options?: FindOptions<Entity>): Promise<Entity>;
-=======
-    async findOne<Entity>(entityClass: EntityTarget<Entity>, idOrOptionsOrConditions?: string|string[]|number|number[]|Date|Date[]|ObjectID|ObjectID[]|FindOneOptions<Entity>|FindConditions<Entity>, maybeOptions?: FindOneOptions<Entity>): Promise<Entity|undefined> {
-
-        let findOptions: FindManyOptions<any>|FindOneOptions<any>|undefined = undefined;
-        if (FindOptionsUtils.isFindOneOptions(idOrOptionsOrConditions)) {
-            findOptions = idOrOptionsOrConditions;
-        } else if (maybeOptions && FindOptionsUtils.isFindOneOptions(maybeOptions)) {
-            findOptions = maybeOptions;
-        }
-
-        let options: ObjectLiteral|undefined = undefined;
-        if (idOrOptionsOrConditions instanceof Object && !FindOptionsUtils.isFindOneOptions(idOrOptionsOrConditions))
-            options = idOrOptionsOrConditions as ObjectLiteral;
-
-        const metadata = this.connection.getMetadata(entityClass);
-        let alias: string = metadata.name;
-        if (findOptions && findOptions.join) {
-            alias = findOptions.join.alias;
-
-        } else if (maybeOptions && FindOptionsUtils.isFindOneOptions(maybeOptions) && maybeOptions.join) {
-            alias = maybeOptions.join.alias;
-        }
-        const qb = this.createQueryBuilder<Entity>(entityClass as any, alias);
-
-        if (!findOptions || findOptions.loadEagerRelations !== false)
-            FindOptionsUtils.joinEagerRelations(qb, qb.alias, qb.expressionMap.mainAlias!.metadata);
-
-        const passedId = typeof idOrOptionsOrConditions === "string" || typeof idOrOptionsOrConditions === "number" || (idOrOptionsOrConditions as any) instanceof Date;
-
-        if (!passedId) {
-            findOptions = {
-                ...(findOptions || {}),
-                take: 1,
-            };
-        }
-
-        FindOptionsUtils.applyOptionsToQueryBuilder(qb, findOptions);
-
-        if (options) {
-            qb.where(options);
-
-        } else if (passedId) {
-            qb.andWhereInIds(metadata.ensureEntityIdMap(idOrOptionsOrConditions));
-        }
-
-        return qb.getOne();
-    }
->>>>>>> 4baac710
 
     /**
      * Finds first entity that matches given find options or rejects the returned promise on error.
      */
-<<<<<<< HEAD
     findOneOrFail<Entity>(entityClass: EntityTarget<Entity>, options?: FindOptions<Entity>): Promise<Entity>;
 
     /**
@@ -864,15 +328,11 @@
      * Whenever new data appears that matches given query observable emits new value.
      */
     observe<Entity>(entityClass: EntityTarget<Entity>, conditions?: FindOptionsWhere<Entity>): Observable<Entity[]>;
-=======
-    findOneOrFail<Entity>(entityClass: EntityTarget<Entity>, id?: string|number|Date|ObjectID, options?: FindOneOptions<Entity>): Promise<Entity>;
->>>>>>> 4baac710
 
     /**
      * Finds entities and count that match given options and returns observable.
      * Whenever new data appears that matches given query observable emits new value.
      */
-<<<<<<< HEAD
     observeManyAndCount<Entity>(entityClass: EntityTarget<Entity>, options?: FindOptions<Entity>): Observable<[Entity[], number]>;
 
     /**
@@ -892,36 +352,18 @@
      * Whenever new data appears that matches given query observable emits new value.
      */
     observeOne<Entity>(entityClass: EntityTarget<Entity>, conditions?: FindOptionsWhere<Entity>): Observable<Entity>;
-=======
-    findOneOrFail<Entity>(entityClass: EntityTarget<Entity>, options?: FindOneOptions<Entity>): Promise<Entity>;
->>>>>>> 4baac710
 
     /**
      * Gets the entities count match given options and returns observable.
      * Whenever new data appears that matches given query observable emits new value.
      */
-<<<<<<< HEAD
     observeCount<Entity>(entityClass: EntityTarget<Entity>, options?: FindOptions<Entity>): Observable<number>;
-=======
-    findOneOrFail<Entity>(entityClass: EntityTarget<Entity>, conditions?: FindConditions<Entity>, options?: FindOneOptions<Entity>): Promise<Entity>;
->>>>>>> 4baac710
 
     /**
      * Gets the entities count match given options and returns observable.
      * Whenever new data appears that matches given query observable emits new value.
      */
-<<<<<<< HEAD
     observeCount<Entity>(entityClass: EntityTarget<Entity>, conditions?: FindOptionsWhere<Entity>): Observable<number>;
-=======
-    async findOneOrFail<Entity>(entityClass: EntityTarget<Entity>, idOrOptionsOrConditions?: string|string[]|number|number[]|Date|Date[]|ObjectID|ObjectID[]|FindOneOptions<Entity>|FindConditions<Entity>, maybeOptions?: FindOneOptions<Entity>): Promise<Entity> {
-        return this.findOne<Entity>(entityClass as any, idOrOptionsOrConditions as any, maybeOptions).then((value) => {
-            if (value === undefined) {
-                return Promise.reject(new EntityNotFoundError(entityClass, idOrOptionsOrConditions));
-            }
-            return Promise.resolve(value);
-        });
-    }
->>>>>>> 4baac710
 
     /**
      * Clears all the data from the given table (truncates/drops it).
@@ -929,44 +371,20 @@
      * Note: this method uses TRUNCATE and may not work as you expect in transactions on some platforms.
      * @see https://stackoverflow.com/a/5972738/925151
      */
-<<<<<<< HEAD
     clear<Entity>(entityClass: EntityTarget<Entity>): Promise<void>
-=======
-    async clear<Entity>(entityClass: EntityTarget<Entity>): Promise<void> {
-        const metadata = this.connection.getMetadata(entityClass);
-        const queryRunner = this.queryRunner || this.connection.createQueryRunner("master");
-        try {
-            return await queryRunner.clearTable(metadata.tablePath); // await is needed here because we are using finally
-
-        } finally {
-            if (!this.queryRunner)
-                await queryRunner.release();
-        }
-    }
->>>>>>> 4baac710
 
     /**
      * Increments some column by provided value of the entities matched given conditions.
      */
-<<<<<<< HEAD
     increment<Entity>(entityClass: EntityTarget<Entity>,
                             conditions: FindOptionsWhere<Entity>,
-=======
-    async increment<Entity>(entityClass: EntityTarget<Entity>,
-                            conditions: any,
->>>>>>> 4baac710
                             propertyPath: string,
                             value: number | string): Promise<UpdateResult>;
     /**
      * Decrements some column by provided value of the entities matched given conditions.
      */
-<<<<<<< HEAD
     decrement<Entity>(entityClass: EntityTarget<Entity>,
                             conditions: FindOptionsWhere<Entity>,
-=======
-    async decrement<Entity>(entityClass: EntityTarget<Entity>,
-                            conditions: any,
->>>>>>> 4baac710
                             propertyPath: string,
                             value: number | string): Promise<UpdateResult>;
 
@@ -976,27 +394,7 @@
      * repository aggregator, where each repository is individually created for this entity manager.
      * When single database connection is not used, repository is being obtained from the connection.
      */
-<<<<<<< HEAD
     getRepository<Entity>(target: EntityTarget<Entity>): Repository<Entity>;
-=======
-    getRepository<Entity>(target: EntityTarget<Entity>): Repository<Entity> {
-
-        // throw exception if there is no repository with this target registered
-        if (!this.connection.hasMetadata(target))
-            throw new RepositoryNotFoundError(this.connection.name, target);
-
-        // find already created repository instance and return it if found
-        const metadata = this.connection.getMetadata(target);
-        const repository = this.repositories.find(repository => repository.metadata === metadata);
-        if (repository)
-            return repository;
-
-        // if repository was not found then create it, store its instance and return it
-        const newRepository = new RepositoryFactory().create(this, metadata, this.queryRunner);
-        this.repositories.push(newRepository);
-        return newRepository;
-    }
->>>>>>> 4baac710
 
     /**
      * Gets tree repository for the given entity class or name.
@@ -1004,34 +402,12 @@
      * repository aggregator, where each repository is individually created for this entity manager.
      * When single database connection is not used, repository is being obtained from the connection.
      */
-<<<<<<< HEAD
     getTreeRepository<Entity>(target: EntityTarget<Entity>): TreeRepository<Entity>;
-=======
-    getTreeRepository<Entity>(target: EntityTarget<Entity>): TreeRepository<Entity> {
-
-        // tree tables aren't supported by some drivers (mongodb)
-        if (this.connection.driver.treeSupport === false)
-            throw new TreeRepositoryNotSupportedError(this.connection.driver);
-
-        // check if repository is real tree repository
-        const repository = this.getRepository(target);
-        if (!(repository instanceof TreeRepository))
-            throw new RepositoryNotTreeError(target);
-
-        return repository;
-    }
->>>>>>> 4baac710
 
     /**
      * Gets mongodb repository for the given entity class.
      */
-<<<<<<< HEAD
     getMongoRepository<Entity>(target: EntityTarget<Entity>): MongoRepository<Entity>;
-=======
-    getMongoRepository<Entity>(target: EntityTarget<Entity>): MongoRepository<Entity> {
-        return this.connection.getMongoRepository<Entity>(target);
-    }
->>>>>>> 4baac710
 
     /**
      * Gets custom entity repository marked with @EntityRepository decorator.
