<<<<<<< HEAD
import {Driver} from "./Driver";
import {shorten} from "../util/StringUtils";
=======
import { Driver } from "./Driver";
import { hash } from "../util/StringUtils";
>>>>>>> f9505c9b

/**
 * Common driver utility functions.
 */
export class DriverUtils {

    // -------------------------------------------------------------------------
    // Public Static Methods
    // -------------------------------------------------------------------------

    /**
     * Normalizes and builds a new driver options.
     * Extracts settings from connection url and sets to a new options object.
     */
    static buildDriverOptions(options: any, buildOptions?: { useSid: boolean }): any {
        if (options.url) {
            const parsedUrl = this.parseConnectionUrl(options.url);
            let urlDriverOptions: any = {
                type: parsedUrl.type,
                host: parsedUrl.host,
                username: parsedUrl.username,
                password: parsedUrl.password,
                port: parsedUrl.port,
                database: parsedUrl.database
            };
            if (buildOptions && buildOptions.useSid) {
                urlDriverOptions.sid = parsedUrl.database;
            }
            return Object.assign({}, options, urlDriverOptions);
        }
        return Object.assign({}, options);
    }

    /**
     * Builds column alias from given alias name and column name.
     * 
     * If alias length is greater than the limit (if any) allowed by the current
     * driver, replaces it with a hashed string.
     *
     * @param driver Current `Driver`.
     * @param alias Alias part.
     * @param column Name of the column to be concatened to `alias`.
     *
     * @return An alias allowing to select/transform the target `column`.
     */
    static buildColumnAlias({ maxAliasLength }: Driver, alias: string, column: string): string {
        const columnAliasName = alias + "_" + column;

        if (maxAliasLength && maxAliasLength > 0 && columnAliasName.length > maxAliasLength) {
            return hash(columnAliasName, { length: maxAliasLength });
        }

        return columnAliasName;
    }

    // -------------------------------------------------------------------------
    // Private Static Methods
    // -------------------------------------------------------------------------

    /**
     * Extracts connection data from the connection url.
     */
    private static parseConnectionUrl(url: string) {
        const type = url.split(":")[0];
        const firstSlashes = url.indexOf("//");
        const preBase = url.substr(firstSlashes + 2);
        const secondSlash = preBase.indexOf("/");
        const base = (secondSlash !== -1) ? preBase.substr(0, secondSlash) : preBase;
        const afterBase = (secondSlash !== -1) ? preBase.substr(secondSlash + 1) : undefined;

        const lastAtSign = base.lastIndexOf("@");
        const usernameAndPassword = base.substr(0, lastAtSign);
        const hostAndPort = base.substr(lastAtSign + 1);

        let username = usernameAndPassword;
        let password = "";
        const firstColon = usernameAndPassword.indexOf(":");
        if (firstColon !== -1) {
            username = usernameAndPassword.substr(0, firstColon);
            password = usernameAndPassword.substr(firstColon + 1);
        }
        const [host, port] = hostAndPort.split(":");

        return {
            type: type,
            host: host,
            username: decodeURIComponent(username),
            password: decodeURIComponent(password),
            port: port ? parseInt(port) : undefined,
            database: afterBase || undefined
        };
    }
}<|MERGE_RESOLUTION|>--- conflicted
+++ resolved
@@ -1,10 +1,5 @@
-<<<<<<< HEAD
 import {Driver} from "./Driver";
-import {shorten} from "../util/StringUtils";
-=======
-import { Driver } from "./Driver";
 import { hash } from "../util/StringUtils";
->>>>>>> f9505c9b
 
 /**
  * Common driver utility functions.
@@ -40,7 +35,7 @@
 
     /**
      * Builds column alias from given alias name and column name.
-     * 
+     *
      * If alias length is greater than the limit (if any) allowed by the current
      * driver, replaces it with a hashed string.
      *
