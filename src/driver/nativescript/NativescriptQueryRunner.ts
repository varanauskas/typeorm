--- conflicted
+++ resolved
@@ -44,21 +44,17 @@
             const isInsertQuery = query.substr(0, 11) === "INSERT INTO";
             connection.logger.logQuery(query, parameters, this);
 
-<<<<<<< HEAD
-            const handler = (err: any, result: any) => {
-=======
             const handler = (err: any, raw: any) => {
->>>>>>> 32865190
 
                 // log slow queries if maxQueryExecution time is set
                 const maxQueryExecutionTime = this.driver.options.maxQueryExecutionTime;
                 const queryEndTime = +new Date();
                 const queryExecutionTime = queryEndTime - queryStartTime;
-                
+
                 if (maxQueryExecutionTime && queryExecutionTime > maxQueryExecutionTime) {
                     connection.logger.logQuerySlow(queryExecutionTime, query, parameters, this);
                 }
-                
+
                 if (err) {
                     connection.logger.logQueryError(err, query, parameters, this);
                     fail(new QueryFailedError(query, parameters, err));
@@ -76,7 +72,7 @@
                 } else {
                     ok(result.raw);
                 }
-                
+
             };
             const queryStartTime = +new Date();
 
@@ -84,7 +80,7 @@
                 databaseConnection.execSQL(query, parameters, handler);
             } else {
                 databaseConnection.all(query, parameters, handler);
-            } 
+            }
         });
     }
 
