import * as fs from "fs";
import * as path from "path";
<<<<<<< HEAD

const mkdirp = require("mkdirp");
=======
import mkdirp from "mkdirp";
>>>>>>> 4baac710

/**
 * Command line utils functions.
 */
export class CommandUtils {

    /**
     * Creates directories recursively.
     */
    static createDirectories(directory: string) {
        return mkdirp(directory);
    }

    /**
     * Creates a file with the given content in the given path.
     */
    static async createFile(filePath: string, content: string, override: boolean = true): Promise<void> {
        await CommandUtils.createDirectories(path.dirname(filePath));
        return new Promise<void>((ok, fail) => {
            if (override === false && fs.existsSync(filePath))
                return ok();

            fs.writeFile(filePath, content, err => err ? fail(err) : ok());
        });
    }

    /**
     * Reads everything from a given file and returns its content as a string.
     */
    static async readFile(filePath: string): Promise<string> {
        return new Promise<string>((ok, fail) => {
            fs.readFile(filePath, (err, data) => err ? fail(err) : ok(data.toString()));
        });
    }


    static async fileExists(filePath: string) {
        return fs.existsSync(filePath);
    }
}<|MERGE_RESOLUTION|>--- conflicted
+++ resolved
@@ -1,11 +1,6 @@
 import * as fs from "fs";
 import * as path from "path";
-<<<<<<< HEAD
-
-const mkdirp = require("mkdirp");
-=======
 import mkdirp from "mkdirp";
->>>>>>> 4baac710
 
 /**
  * Command line utils functions.
