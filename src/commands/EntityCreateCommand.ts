import {ConnectionOptionsReader} from "../connection/ConnectionOptionsReader";
import {CommandUtils} from "./CommandUtils";
import * as yargs from "yargs";
<<<<<<< HEAD

const chalk = require("chalk");
=======
import chalk from "chalk";
>>>>>>> 4baac710

/**
 * Generates a new entity.
 */
export class EntityCreateCommand implements yargs.CommandModule {
    command = "entity:create";
    describe = "Generates a new entity.";

    builder(args: yargs.Argv) {
        return args
            .option("c", {
                alias: "connection",
                default: "default",
                describe: "Name of the connection on which to run a query"
            })
            .option("n", {
                alias: "name",
                describe: "Name of the entity class.",
                demand: true
            })
            .option("d", {
                alias: "dir",
                describe: "Directory where entity should be created."
            })
            .option("f", {
                alias: "config",
                default: "ormconfig",
                describe: "Name of the file with connection configuration."
            });
    }

    async handler(args: yargs.Arguments) {
        try {
            const fileContent = EntityCreateCommand.getTemplate(args.name as any);
            const filename = args.name + ".ts";
            let directory = args.dir;

            // if directory is not set then try to open tsconfig and find default path there
            if (!directory) {
                try {
                    const connectionOptionsReader = new ConnectionOptionsReader({
                        root: process.cwd(),
                        configName: args.config as any
                    });
                    const connectionOptions = await connectionOptionsReader.get(args.connection as any);
                    directory = connectionOptions.cli ? connectionOptions.cli.entitiesDir : undefined;
                } catch (err) { }
            }

            const path = process.cwd() + "/" + (directory ? (directory + "/") : "") + filename;
            const fileExists = await CommandUtils.fileExists(path);
            if (fileExists) {
                throw `File ${chalk.blue(path)} already exists`;
            }
            await CommandUtils.createFile(path, fileContent);
            console.log(chalk.green(`Entity ${chalk.blue(path)} has been created successfully.`));

        } catch (err) {
            console.log(chalk.black.bgRed("Error during entity creation:"));
            console.error(err);
            process.exit(1);
        }
    }

    // -------------------------------------------------------------------------
    // Protected Static Methods
    // -------------------------------------------------------------------------

    /**
     * Gets contents of the entity file.
     */
    protected static getTemplate(name: string): string {
        return `import {Entity} from "typeorm";

@Entity()
export class ${name} {

}
`;
    }

}<|MERGE_RESOLUTION|>--- conflicted
+++ resolved
@@ -1,12 +1,7 @@
 import {ConnectionOptionsReader} from "../connection/ConnectionOptionsReader";
 import {CommandUtils} from "./CommandUtils";
 import * as yargs from "yargs";
-<<<<<<< HEAD
-
-const chalk = require("chalk");
-=======
 import chalk from "chalk";
->>>>>>> 4baac710
 
 /**
  * Generates a new entity.
