--- conflicted
+++ resolved
@@ -57,11 +57,7 @@
         const columns = relation.entityMetadata.primaryColumns;
         const joinColumns = relation.isOwning ? relation.joinColumns : relation.inverseRelation!.joinColumns;
         const conditions = joinColumns.map(joinColumn => {
-<<<<<<< HEAD
-            return `${relation.entityMetadata.name}.${relation.propertyName} = ${mainAlias}.${joinColumn.referencedColumn!.propertyName}`;
-=======
-            return `${relation.entityMetadata.name}.${joinColumn.propertyName} = ${relation.propertyName}.${joinColumn.referencedColumn!.propertyName}`;
->>>>>>> 9e09d2d5
+            return `${relation.entityMetadata.name}.${joinColumn.propertyName} = ${mainAlias}.${joinColumn.referencedColumn!.propertyName}`;
         }).join(" AND ");
 
         const joinAliasName = relation.entityMetadata.name;
