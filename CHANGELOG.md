# Changelog

TypeORM follows a semantic versioning and until `1.0.0` breaking changes may appear in `0.x.x` versions,
however since API is already quite stable we don't expect too much breaking changes.
If we missed a note on some change or you have a questions on migrating from old version,
feel free to ask us and community.

<<<<<<< HEAD
## 0.3.0 (next)

* find options interface was completely re-written (find options is parameter passed to find* methods)
* now query builder adds joins to eager relations by default (previously only find methods did that)
* `primary` flag has been removed from relation decorators. Now if you want to make a relation primary you must define a primary column with the same name relation uses
* added observer methods to repositories and entity manager
* `findOne` now throws error if no (or wrong) criteria supplied
=======
## 0.2.15

### Bug fixes

* fixed bug in `connection.dropDatabase` method ([#1414](https://github.com/typeorm/typeorm/pull/3727))
* fixed "deep relations" not loaded/mapped due to the built-in max length of Postgres ([#3118](https://github.com/typeorm/typeorm/issues/3118))
* updated all dependencies
* fixed types issue from [#3725](https://github.com/typeorm/typeorm/issues/3725)
* removed sql-function-support (`() => ` syntax) in parameters to prevent security considerations
* fix sync schema issue with postgres enum in case capital letters in entity name ([#3536](https://github.com/typeorm/typeorm/issues/3536))

### Features

* added `uuidExtension` option to Postgres connection options, which allows TypeORM to use the newer `pgcrypto` extension to generate UUIDs

## 0.2.14 (2019-02-25)

### Bug fixes

* fixed migration issue with postgres numeric enum type - change queries are not generated if enum is not modified ([#3587](https://github.com/typeorm/typeorm/issues/3587))
* fixed mongodb entity listeners in optional embeddeds ([#3450](https://github.com/typeorm/typeorm/issues/3450))
* fixes returning invalid delete result
* reverted lazy loading properties not enumerable feature to fix related bugs

### Features

* added CockroachDB support
* added browser entry point to `package.json` ([3583](https://github.com/typeorm/typeorm/issues/3583))
* replaced backend-only drivers by dummy driver in browser builds
* added `useLocalForage` option to Sql.js connection options, which enables asynchronous load and save operations of the datatbase from the indexedDB ([#3554](https://github.com/typeorm/typeorm/issues/3554))
* added simple-enum column type ([#1414](https://github.com/typeorm/typeorm/issues/1414))

## 0.2.13 (2019-02-10)

### Bug Fixes

* fixed undefined object id field in case property name is `_id` ([3517](https://github.com/typeorm/typeorm/issues/3517))
* allow to use mongodb index options in `Index` decorator ([#3592](https://github.com/typeorm/typeorm/pull/3592))
* fixed entity embeddeds indices in mongodb ([#3585](https://github.com/typeorm/typeorm/pull/3585))
* fixed json/jsonb column data types comparison ([#3496](https://github.com/typeorm/typeorm/issues/3496))
* fixed increment/decrement value of embedded entity ([#3182](https://github.com/typeorm/typeorm/issues/3182))
* fixed missing call `transformer.from()` in case column is NULL ([#3395](https://github.com/typeorm/typeorm/issues/3395))
* fixed signatures of `update`/`insert` methods, some `find*` methods in repositories, entity managers, BaseEntity and QueryBuilders
* handle embedded documents through multiple levels in mongodb ([#3551](https://github.com/typeorm/typeorm/issues/3551))
* fixed hanging connections in `mssql` driver ([#3327](https://github.com/typeorm/typeorm/pull/3327))

### Features

* Injection 2nd parameter(options) of constructor to `ioredis/cluster` is now possible([#3538](https://github.com/typeorm/typeorm/issues/3538))

## 0.2.12 (2019-01-20)

### Bug Fixes

* fixed mongodb entity listeners and subscribers ([#1527](https://github.com/typeorm/typeorm/issues/1527))
* fixed connection options builder - paramters parsed from url are assigned on top of options ([#3442](https://github.com/typeorm/typeorm/pull/3442))
* fixed issue with logical operator precedence in `QueryBuilder` `whereInIds` ([#2103](https://github.com/typeorm/typeorm/issues/2103))
* fixed missing `isolationLevel` in `Connection.transaction()` method ([#3363](https://github.com/typeorm/typeorm/issues/3363))
* fixed broken findOne method with custom join column name
* fixed issue with uuid in mysql ([#3374](https://github.com/typeorm/typeorm/issues/3374))
* fixed missing export of `Exclusion` decorator
* fixed ignored extra options in mongodb driver ([#3403](https://github.com/typeorm/typeorm/pull/3403), [#1741](https://github.com/typeorm/typeorm/issues/1741))
* fixed signature of root `getRepository` function to accept `EntitySchema<Entity>` ([#3402](https://github.com/typeorm/typeorm/pull/3402))
* fixed false undefined connection options passed into mongodb client ([#3366](https://github.com/typeorm/typeorm/pull/3366))
* fixed ER_DUP_FIELDNAME with simple find ([#3350](https://github.com/typeorm/typeorm/issues/3350))

### Features

* added `tslib` to reduce package size ([#3457](https://github.com/typeorm/typeorm/issues/3457), [#3458](https://github.com/typeorm/typeorm/pull/3458))
* queries are simplified in `findByIds` and `whereInIds` for simple entities with single primary key ([#3431](https://github.com/typeorm/typeorm/pull/3431))
* added `ioredis` and `ioredis-cluster` cache support ([#3289](https://github.com/typeorm/typeorm/pull/3289),[#3364](https://github.com/typeorm/typeorm/pull/3364))
* added `LessThanOrEqual` and `MoreThanOrEqual` find options ([#3373](https://github.com/typeorm/typeorm/pull/3373))
* improve support of string, numeric and heterogeneous enums in postgres and mysql ([#3414](https://github.com/typeorm/typeorm/pull/3414))
* default value of enum array in postgres is now possible define as typescript array ([#3414](https://github.com/typeorm/typeorm/pull/3414))
```typescript
@Column({
    type: "enum",
    enum: StringEnum,
    array: true,
    default: [StringEnum.ADMIN]
})
stringEnums: StringEnum[];
```

### Breaking changes

* `UpdateQueryBuilder` now throw error if update values are not provided or unknown property is passed into `.set()` method ([#2849](https://github.com/typeorm/typeorm/issues/2849),[#3324](https://github.com/typeorm/typeorm/pull/3324))


## 0.2.11

* hot fix for mysql schema sync bug

## 0.2.10

* allowed caching options from environment variable (#3321)
* more accurate type for postgres ssl parameters
* added support for `ON UPDATE CASCADE` relations for mysql
* `repository.save` returns union type
* added reuse of lazy relationships
* added ability to disable prefixes for embedded columns
* migrations can be tested
* migration run returns array of successful migrations
* added debug ENV option
* added support for postgres exclusion constraints
* bug fixes
* documentation updates
* fixed issue with mysql primary generated uuid ER_TOO_LONG_KEY (#1139)

## 0.2.9

* `UpdateEvent` now returns with contains `updatedColumns` and `updatedRelations`
>>>>>>> 32671456

## 0.2.8

* added support for specifying isolation levels in transactions
* added SQLCipher connection option for sqlite
* added driver to support Expo platform for sqlite
* added support for nativescript
* bug fixes
* documentation updates

## 0.2.7

* added support for rowversion type for mssql (#2198)

## 0.2.6

* fixed wrong aggregate and count methods signature in mongodb

## 0.2.5

* added support for enum arrays in postgres
* fixed issue with lazy relations (#1953)
* fixed issue with migration file generator using a wrong class name (#2070)
* fixed issue with unhandled promise rejection warning on postgres connection (#2067)

## 0.2.4

* fixed bug with relation id loader queries not working with self-referencing relations
* fixed issues with zerofill and unsigned options not available in column options (#2049)
* fixed issue with lazy relation loader (#2029)
* fixed issue with closure table not properly escaped when using custom schema (#2043)
* fixed issue #2053

## 0.2.3

* fixed bug with selecting default values after persistence when initialized properties defined
* fixed bug with find operators used on relational columns (#2031)
* fixed bug with DEFAULT as functions in mssql (#1991)

## 0.2.2

* fixing bugs with STI
* fixed bug in mysql schema synchronization

## 0.2.1

* fixed bug with STI
* fixed bug with lazy relations inside transactions

## 0.2.0

* completely refactored, improved and optimized persistence process and performance.
* removed cascade remove functionality, refactored how cascades are working.
* removed `cascadeRemove` option from relation options.
* replaced `cascadeAll` with `cascade: true` syntax from relation options.
* replaced `cascadeInsert` with `cascade: ["insert"]` syntax from relation options.
* replaced `cascadeUpdate` with `cascade: ["update"]` syntax from relation options.
* now when one-to-one or many-to-one relation is loaded and its not set (set to null) ORM returns you entity with relation set to `null` instead of `undefined property` as before.
* now relation id can be set directly to relation, e.g. `Post { @ManyToOne(type => Tag) tag: Tag|number }` with `post.tag = 1` usage.
* now you can disable persistence on any relation by setting `@OneToMany(type => Post, post => tag, { persistence: false })`. This can dramatically improve entity save performance.
* `loadAllRelationIds` method of `QueryBuilder` now accepts list of relation paths that needs to be loaded, also `disableMixedMap` option is now by default set to false, but you can enable it via new method parameter `options`
* now `returning` and `output` statements of `InsertQueryBuilder` support array of columns as argument
* now when many-to-many and one-to-many relation set to `null` all items from that relation are removed, just like it would be set to empty array
* fixed issues with relation update from one-to-one non-owner side
* now version column is updated on the database level, not by ORM anymore
* now created date and update date columns is set on the database level, not by ORM anymore (e.g. using `CURRENT_TIMESTAMP` as a default value)
* now `InsertQueryBuilder`, `UpdateQueryBuilder` and `DeleteQueryBuilder` automatically update entities after execution.
This only happens if real entity objects are passed.
Some databases (like mysql and sqlite) requires a separate query to perform this operation.
If you want to disable this behavior use `queryBuilder.updateEntity(false)` method.
This feature is convenient for users who have uuid, create/update date, version columns or columns with DEFAULT value set.
* now `InsertQueryBuilder`, `UpdateQueryBuilder` and `DeleteQueryBuilder` call subscribers and listeners.
You can disable this behavior by setting `queryBuilder.callListeners(false)` method.
* `Repository` and `EntityManager` method `.findOneById` is deprecated and will be removed in next 0.3.0 version.
Use `findOne(id)` method instead now.
* `InsertQueryBuilder` now returns `InsertResult` which contains extended information and metadata about runned query
* `UpdateQueryBuilder` now returns `UpdateResult` which contains extended information and metadata about runned query
* `DeleteQueryBuilder` now returns `DeleteResult` which contains extended information and metadata about runned query
* now insert / update / delete queries built with QueryBuilder can be wrapped into a transaction using `useTransaction(true)` method of the QueryBuilder.
* `insert`, `update` and `delete` methods of `QueryRunner` now use `InsertQueryRunner`, `UpdateQueryRunner` and `DeleteQueryRunner` inside
* removed deprecated `removeById`, `removeByIds` methods
* removed `deleteById` method - use `delete(id)` method instead now
* removed `updateById` method - use `update(id)` method instead now
* changed `snakeCase` utility - check table names after upgrading
* added ability to disable transaction in `save` and `remove` operations
* added ability to disable listeners and subscribers in `save` and `remove` operations
* added ability to save and remove objects in chunks
* added ability to disable entity reloading after insertion and updation
* class table inheritance functionality has been completely dropped
* single table inheritance functionality has been fixed
* `@SingleEntityChild` has been renamed to `@ChildEntity`
* `@DiscriminatorValue` has been removed, instead parameter in `@ChildEntity` must be used, e.g. `@ChildEntity("value")`
* `@DiscriminatorColumn` decorator has been removed, use `@TableInheritance` options instead now
* `skipSync` in entity options has been renamed to `synchronize`. Now if it set to false schema synchronization for the entity will be disabled.
By default its true.
* now array initializations for relations are forbidden and ORM throws an error if there are entities with initialized relation arrays.
* `@ClosureEntity` decorator has been removed. Instead `@Entity` + `@Tree("closure-table")` must be used
* added support for nested set and materialized path tree hierarchy patterns
* breaking change on how array parameters work in queries - now instead of (:param) new syntax must be used (:...param).
This fixed various issues on how real arrays must work
* changed the way how entity schemas are created (now more type-safe), now interface EntitySchema is a class
* added `@Unique` decorator. Accepts custom unique constraint name and columns to be unique. Used only on as
composite unique constraint, on table level. E.g. `@Unique("uq_id_name", ["id", "name"])`
* added `@Check` decorator. Accepts custom check constraint name and expression. Used only on as
composite check constraint, on table level. E.g. `@Check("chk_name", "name <> 'asd'")`
* fixed `Oracle` issues, now it will be fully maintained as other drivers
* implemented migrations functionality in all drivers
* CLI commands changed from `migrations:create`, `migrations:generate`, `migrations:revert` and `migrations:run` to `migration:create`, `migration:generate`, `migration:revert` and `migration:run`
* changed the way how migrations work (more info in #1315). Now migration table contains `id` column with auto-generated keys, you need to re-create migrations table or add new column manually.
* entity schemas syntax was changed
* dropped support for WebSql and SystemJS
* `@Index` decorator now accepts `synchronize` option. This option need to avoid deleting custom indices which is not created by TypeORM
* new flag in relation options was introduced: `{ persistence: false }`. You can use it to prevent any extra queries for relations checks
* added support for `UNSIGNED` and `ZEROFILL` column attributes in MySQL
* added support for generated columns in MySQL
* added support for `ON UPDATE` column option in MySQL
* added `SPATIAL` and `FULLTEXT` index options in MySQL
* added `hstore` and `enum` column types support in Postgres
* added range types support in Postgres
* TypeORM now uses `{ "supportBigNumbers": true, "bigNumberStrings": true }` options by default for `node-mysql`
* Integer data types in MySQL now accepts `width` option instead of `length`
* junction tables now have `onDelete: "CASCADE"` attribute on their foreign keys
* `ancestor` and `descendant` columns in ClosureTable marked as primary keys
* unique index now will be created for the join columns in `ManyToOne` and `OneToOne` relations

## 0.1.19

* fixed bug in InsertQueryBuilder

## 0.1.18

* fixed timestamp issues

## 0.1.17

* fixed issue with entity order by applied to update query builder

## 0.1.16

* security and bug fixes

## 0.1.15

* security and bug fixes

## 0.1.14

* optimized hydration performance ([#1672](https://github.com/typeorm/typeorm/pull/1672))

## 0.1.13

* added simple-json column type ([#1448](https://github.com/typeorm/typeorm/pull/1488))
* fixed transform behaviour for timestamp columns ([#1140](https://github.com/typeorm/typeorm/issues/1140))
* fixed issue with multi-level relations loading ([#1504](https://github.com/typeorm/typeorm/issues/1504))

## 0.1.12

* EntitySubscriber now fires events on subclass entity ([#1369](https://github.com/typeorm/typeorm/issues/1369))
* fixed error with entity schema validator being async  ([#1448](https://github.com/typeorm/typeorm/issues/1448))

## 0.1.11

* postgres extensions now gracefully handled when user does not have rights to use them ([#1407](https://github.com/typeorm/typeorm/issues/1407))

## 0.1.10

* `sqljs` driver now enforces FK integrity by default (same behavior as `sqlite`)
* fixed issue that broke browser support in 0.1.8 because of the debug package ([#1344](https://github.com/typeorm/typeorm/pull/1344))

## 0.1.9

* fixed bug with sqlite and mysql schema synchronization when uuid column is used ([#1332](https://github.com/typeorm/typeorm/issues/1332))

## 0.1.8

* New DebugLogger ([#1302](https://github.com/typeorm/typeorm/pull/1302))
* fixed issue with primary relations being nullable by default - now they are not nullable always
* fixed issue with multiple databases support when tables with same name are used across multiple databases

## 0.1.7

* fixed bug with migrations execution in mssql ([#1254](https://github.com/typeorm/typeorm/issues/1254))
* added support for more complex ordering in paginated results ([#1259](https://github.com/typeorm/typeorm/issues/1259))
* MSSQL users are required to add "order by" for skip/offset operations since mssql does not support OFFSET/LIMIT statement without order by applied
* fixed issue when relation query builder methods execute operations with empty arrays ([#1241](https://github.com/typeorm/typeorm/issues/1241))
* Webpack can now be used for node projects and not only for browser projects. To use TypeORM in Ionic with minimal changes checkout the [ionic-example](https://github.com/typeorm/ionic-example#typeorm--017) for the needed changes. To use webpack for non-Ionic browser webpack projects, the needed configuration can be found in the [docs]( http://typeorm.io/#/supported-platforms) ([#1280](https://github.com/typeorm/typeorm/pulls/1280))
* added support for loading sub-relations in via find options ([#1270](https://github.com/typeorm/typeorm/issues/1270))

## 0.1.6

* added support for indices and listeners in embeddeds
* added support for `ON CONFLICT` keyword
* fixed bug with query builder where lazy relations are loaded multiple times when using `leftJoinAndSelect` ([#996](https://github.com/typeorm/typeorm/issues/996))
* fixed bug in all sqlite based drivers that generated wrong uuid columns ([#1128](https://github.com/typeorm/typeorm/issues/1128) and [#1161](https://github.com/typeorm/typeorm/issues/1161))

## 0.1.5

* fixed bug where `findByIds` would return values with an empty array ([#1118](https://github.com/typeorm/typeorm/issues/1118))
* fixed bug in MigrationExecutor that didn't release created query builder ([#1201](https://github.com/typeorm/typeorm/issues/1201))

## 0.1.4

* fixed bug in mysql driver that generated wrong query when using skip ([#1099](https://github.com/typeorm/typeorm/issues/1099))
* added option to create query builder from repository without alias([#1084](https://github.com/typeorm/typeorm/issues/1084))
* fixed bug that made column option "select" unusable ([#1110](https://github.com/typeorm/typeorm/issues/1110))
* fixed bug that generated mongodb projects what don't work ([#1119](https://github.com/typeorm/typeorm/issues/1119))

## 0.1.3

* added support for `sql.js`. To use it you just need to install `npm i sql.js` and use `sqljs` as driver type ([#894](https://github.com/typeorm/typeorm/pull/894)).
* added explicit require() statements for drivers ([#1143](https://github.com/typeorm/typeorm/pull/1143))
* fixed bug where wrong query is generated with multiple primary keys ([#1146](https://github.com/typeorm/typeorm/pull/1146))
* fixed bug for oracle driver where connect method was wrong ([#1177](https://github.com/typeorm/typeorm/pull/1177))

## 0.1.2

* sqlite now supports relative database file paths ([#798](https://github.com/typeorm/typeorm/issues/798) and [#799](https://github.com/typeorm/typeorm/issues/799))
* fixed bug with not properly working `update` method ([#1037](https://github.com/typeorm/typeorm/issues/1037), [#1042](https://github.com/typeorm/typeorm/issues/1042))
* fixed bug with replication support ([#1035](https://github.com/typeorm/typeorm/pull/1035))
* fixed bug with wrong embedded column names being generated ([#969](https://github.com/typeorm/typeorm/pull/969))
* added support for caching in respositories ([#1057](https://github.com/typeorm/typeorm/issues/1057))
* added support for the `citext` column type for postgres ([#1075](https://github.com/typeorm/typeorm/pull/1075))

## 0.1.1

* added support for `pg-native` for postgres (#975). To use it you just need to install `npm i pg-native` and it will be picked up automatically.
* now Find Options support `-1` and `1` for `DESC` and `ASC` values. This is better user experience for MongoDB users.
* now inheritances in embeddeds are supported (#966).
* `isArray: boolean` in `ColumnOptions` is deprecated. Use `array: boolean` instead.
* deprecated `removeById` method, now use `deleteById` method instead.
* added `insert` and `delete` methods into repository and entity manager.
* fixed multiple issues with `update`, `updateById` and `removeById` methods in repository and entity manager. Now they do not use `save` and `remove` methods anymore - instead they are using QueryBuilder to build and execute their queries.
* now `save` method can accept partial entities.
* removed opencollective dependency.
* fixed issues with bulk entity insertions.
* find* methods now can find by embed conditions.
* fixed issues with multiple schema support, added option to `@JoinTable` to support schema and database.
* multiple small bugfixes.

## 0.1.0

#### BREAKING CHANGES

* `Table`, `AbstractTable`, `ClassTableChild`, `ClosureTable`, `EmbeddableTable`, `SingleTableChild` deprecated  decorators were removed. Use `Entity`, `ClassEntityChild`, `ClosureEntity`, `SingleEntityChild` decorators instead.
* `EntityManager#create`, `Repository#create`, `EntityManager#preload`, `Repository#preload`, `EntityManager#merge`, `Repository#merge` methods now accept `DeepPartial<Entity>` instead of `Object`.
*  `EntityManager#merge`, `Repository#merge` methods first argument is now an entity where to need to merge all given entity-like objects.
* changed `find*` repository methods. Now conditions are `Partial<Entity>` type.
* removed `FindOptions` interface and introduced two new interfaces: `FindOneOptions` and `FindManyOptions` - each for its own `findOne*` or `find*` methods.
* dropped out some of options of `FindOptions`. Use `QueryBuilder` instead. However, added  few new options as well.
* deprecated method `addParameters` has been removed from `QueryBuilder`. Use `setParameters` instead.
* removed `setMaxResults`, `setFirstResult` methods in `QueryBuilder`. Use `take` and `skip` methods instead.
* renamed `entityManager` to `manager` in `Connection`, `AbstractRepository` and event objects. `entityManager` property was removed.
* renamed `persist` to `save` in `EntityManager` and `Repository` objects. `persist` method was removed.
* `SpecificRepository` is removed. Use relational query builder functionality instead.
* `transaction` method has been removed from `Repository`. Use `EntityManager#transaction` method instead.
* custom repositories do not support container anymore.
* controller / subscriber / migrations from options tsconfig now appended with a project root directory
* removed naming strategy decorator, naming strategy by name functionality. Now naming strategy should be registered by passing naming strategy instance directly.
* `driver` section in connection options now deprecated. All settings should go directly to connection options root.
* removed `fromTable` from the `QueryBuilder`. Now use regular `from` to select from tables.
* removed `usePool` option from the connection options. Pooling now is always enabled.
* connection options interface has changed and now each platform has its own set of connection options.
* `storage` in sqlite options has been renamed to `database`.
* env variable names for connection were changed (`TYPEORM_DRIVER_TYPE` has been renamed to `TYPEORM_CONNECTION`, some other renaming). More env variable names you can find in `ConnectionOptionsEnvReader` class.
* some api changes in `ConnectionManager` and `createConnection` / `createConnections` methods of typeorm main entrypoint.
* `simple_array` column type now is called `simple-array`
* some column types were removed. Now orm uses column types of underlying database.
* now `number` type in column definitions (like `@Column() likes: number`) maps to `integer` instead of `double`. This is more programmatic design. If you need to store float-pointing values - define a type explicitly.
* `fixedLength` in column options has been removed. Now actual column types can be used, e.g. `@Column("char")` or `@Column("varchar")`.
* `timezone` option has been removed from column options. Now corresponding database types can be used instead.
* `localTimezone` has been removed from the column options.
* `skipSchemaSync` in entity options has been renamed to `skipSync`.
* `setLimit` and `setOffset` in `QueryBuilder` were renamed into `limit` and `offset`.
* `nativeInterface` has been removed from a driver interface and implementations.
* now typeorm works with the latest version of mssql (version 4).
* fixed how orm creates default values for SqlServer - now it creates constraints for it as well.
* migrations interface has changed - now `up` and `down` accept only `QueryRunner`. To use `Connection` and `EntityManager` use properties of `QueryRunner`, e.g. `queryRunner.connection` and `queryRunner.manager`.
* now `update` method in `QueryBuilder` accepts `Partial<Entity>` and property names used in update map are column property names and they are automatically mapped to column names.
* `SpecificRepository` has been removed. Instead new `RelationQueryBuilder` was introduced.
* `getEntitiesAndRawResults` of `QueryBuilder` has been renamed to `getRawAndEntities`.
* in mssql all constraints are now generated using table name in their names - this is fixes issues with duplicate constraint names.
* now when object is loaded from the database all its columns with null values will be set into entity properties as null.  Also after saving entity with unset properties that will be stored as nulls - their (properties) values will be set to null.
* create and update dates in entities now use date with fractional seconds.
* `@PrimaryGeneratedColumn` decorator now accept generation strategy as first argument (default is `increment`), instead of column type. Column type must be passed in options object, e.g. `@PrimaryGeneratedColumn({ type: "bigint"})`.
* `@PrimaryColumn` now does not accept `generated` parameter in options. Use `@Generated` or `@PrimaryGeneratedColumn` decorators instead.
* Logger interface has changed. Custom logger supply mechanism has changed.
* Now `logging` options in connection options is simple "true", or "all", or list of logging modes can be supplied.
* removed `driver` section in connection options. Define options right in the connection options section.
* `Embedded` decorator is deprecated now. use `@Column(type => SomeEmbedded)` instead.
* `schemaName` in connection options is removed. Use `schema` instead.
* `TYPEORM_AUTO_SCHEMA_SYNC` env variable is now called `TYPEORM_SYNCHRONIZE`.
* `schemaSync` method in `Connection` has been renamed to `synchronize`.
* `getEntityManager` has been deprecated. Use `getManager` instead.
* `@TransactionEntityManager` is now called `@TransactionManager` now.
* `EmbeddableEntity`, `Embedded`, `AbstractEntity` decorators has been removed. There is no need to use `EmbeddableEntity` and `AbstractEntity` decorators at all - entity will work as expected without them. Instead of `@Embedded(type => X)` decorator now `@Column(type => X)` must be used instead.
* `tablesPrefix`, `autoSchemaSync`, `autoMigrationsRun`, `dropSchemaOnConnection` options were removed. Use `entityPrefix`, `synchronize`, `migrationsRun`, `dropSchema` options instead.
* removed `persist` method from the `Repository` and `EntityManager`. Use `save` method instead.
* removed `getEntityManager` from `typeorm` namespace. Use `getManager` method instead.
* refactored how query runner works, removed query runner provider
* renamed `TableSchema` into `Table`
* renamed `ColumnSchema` into `TableColumn`
* renamed `ForeignKeySchema` into `TableForeignKey`
* renamed `IndexSchema` into `TableIndex`
* renamed `PrimaryKeySchema` into `TablePrimaryKey`

#### NEW FEATURES

* added `mongodb` support.
* entity now can be saved partially within `update` method.
* added prefix support to embeddeds.
* now embeddeds inside other embeddeds are supported.
* now relations are supported inside embeds.
* now relations for multiple primary keys are generated properly.
* now ormconfig is read from `.env`, `.js`, `.json`, `.yml`, `.xml` formats.
* all database-specific types are supported now.
* now migrations generation in mysql is supported. Use `typeorm migrations:generate` command.
* `getGeneratedQuery` was renamed to `getQuery` in `QueryBuilder`.
* `getSqlWithParameters` was renamed to `getSqlAndParameters` in `QueryBuilder`.
* sql queries are highlighted in console.
* added `@Generated` decorator. It can accept `strategy` option with values `increment` and `uuid`. Default is `increment`. It always generates value for column, except when column defined as `nullable` and user sets `null` value in to column.
* added logging of log-running requests.
* added replication support.
* added custom table schema and database support in `Postgres`, `Mysql` and `Sql Server` drivers.
* multiple bug fixes.
* added ActiveRecord support (by extending BaseEntity) class
* `Connection` how has `createQueryRunner` that can be used to control database connection and its transaction state
* `QueryBuilder` is abstract now and all different kinds of query builders were created for different query types - `SelectQueryBuilder`, `UpdateQueryBuilder`, `InsertQueryBuilder` and `DeleteQueryBuilder` with individual method available.

## 0.0.11

* fixes [#341](https://github.com/typeorm/typeorm/issues/341) - issue when trying to create a `OneToOne` relation with
`referencedColumnName` where the relation is not between primary keys


## 0.0.10

* added `ObjectLiteral` and `ObjectType` into main exports
* fixed issue fixes [#345](https://github.com/typeorm/typeorm/issues/345).
* fixed issue with migration not saving into the database correctly.
    Note its a breaking change if you have run migrations before and have records in the database table,
    make sure to apply corresponding changes. More info in [#360](https://github.com/typeorm/typeorm/issues/360) issue.

## 0.0.9

* fixed bug with indices from columns are not being inherited from parent entity [#242](https://github.com/typeorm/typeorm/issues/242)
* added support of UUID primary columns (thanks [@seanski](https://github.com/seanski))
* added `count` method to repository and entity manager (thanks [@aequasi](https://github.com/aequasi))

## 0.0.8

* added complete babel support
* added `clear` method to `Repository` and `EntityManager` which allows to truncate entity table
* exported `EntityRepository` in `typeorm/index`
* fixed issue with migration generation in [#239](https://github.com/typeorm/typeorm/pull/239) (thanks to [@Tobias4872](https://github.com/Tobias4872))
* fixed issue with using extra options with SqlServer [#236](https://github.com/typeorm/typeorm/pull/236) (thanks to [@jmai00](https://github.com/jmai00))
* fixed issue with non-pooled connections [#234](https://github.com/typeorm/typeorm/pull/234) (thanks to [@benny-medflyt](https://github.com/benny-medflyt))
* fixed issues:
[#242](https://github.com/typeorm/typeorm/issues/242),
[#240](https://github.com/typeorm/typeorm/issues/240),
[#204](https://github.com/typeorm/typeorm/issues/204),
[#219](https://github.com/typeorm/typeorm/issues/219),
[#233](https://github.com/typeorm/typeorm/issues/233),
[#234](https://github.com/typeorm/typeorm/issues/234)

## 0.0.7

* added custom entity repositories support
* merged typeorm-browser and typeorm libraries into single package
* added `@Transaction` decorator
* added exports to `typeorm/index` for naming strategies
* added shims for browsers using typeorm in frontend models, also added shim to use typeorm
with class-transformer library on the frontend
* fixed issue when socketPath could not be used with mysql driver (thanks @johncoffee)
* all table decorators are renamed to `Entity` (`Table` => `Entity`, `AbstractTable` => `AbstractEntity`,
`ClassTableChild` => `ClassEntityChild`, `ClosureTable` => `ClosureEntity`, `EmbeddableTable` => `EmbeddableEntity`,
`SingleTableChild` => `SingleEntityChild`). This change is required because upcoming versions of orm will work
not only with tables, but also with documents and other database-specific "tables".
Previous decorator names are deprecated and will be removed in the future.
* added custom repositories support. Example in samples directory.
* cascade remove options has been removed from `@ManyToMany`, `@OneToMany` decorators. Also cascade remove is not possible
from two sides of `@OneToOne` relationship now.
* fixed issues with subscribers and transactions
* typeorm now has translation in chinese (thanks [@brookshi](https://github.com/brookshi))
* added `schemaName` support for postgres database [#152](https://github.com/typeorm/typeorm/issues/152) (thanks [@mingyang91](https://github.com/mingyang91))
* fixed bug when new column was'nt added properly in sqlite [#157](https://github.com/typeorm/typeorm/issues/157)
* added ability to set different types of values for DEFAULT value of the column [#150](https://github.com/typeorm/typeorm/issues/150)
* added ability to use zero, false and empty string values as DEFAULT values in [#189](https://github.com/typeorm/typeorm/pull/189) (thanks to [@Luke265](https://github.com/Luke265))
* fixed bug with junction tables persistence (thanks [@Luke265](https://github.com/Luke265))
* fixed bug regexp in `QueryBuilder` (thanks [@netnexus](https://github.com/netnexus))
* fixed issues [#202](https://github.com/typeorm/typeorm/issues/202), [#203](https://github.com/typeorm/typeorm/issues/203) (thanks to [@mingyang91](https://github.com/mingyang91))
* fixed issues
[#159](https://github.com/typeorm/typeorm/issues/159),
[#181](https://github.com/typeorm/typeorm/issues/181),
[#176](https://github.com/typeorm/typeorm/issues/176),
[#192](https://github.com/typeorm/typeorm/issues/192),
[#191](https://github.com/typeorm/typeorm/issues/191),
[#190](https://github.com/typeorm/typeorm/issues/190),
[#179](https://github.com/typeorm/typeorm/issues/179),
[#177](https://github.com/typeorm/typeorm/issues/177),
[#175](https://github.com/typeorm/typeorm/issues/175),
[#174](https://github.com/typeorm/typeorm/issues/174),
[#150](https://github.com/typeorm/typeorm/issues/150),
[#159](https://github.com/typeorm/typeorm/issues/159),
[#173](https://github.com/typeorm/typeorm/issues/173),
[#195](https://github.com/typeorm/typeorm/issues/195),
[#151](https://github.com/typeorm/typeorm/issues/151)

## 0.0.6

* added `JSONB` support for Postgres in #126 (thanks [@CreepGin](https://github.com/CreepGin)@CreepGin)
* fixed in in sqlite query runner in #141 (thanks [@marcinwadon](https://github.com/marcinwadon))
* added shortcut exports for table schema classes in #135 (thanks [@eduardoweiland](https://github.com/eduardoweiland))
* fixed bugs with single table inheritance in #132 (thanks [@eduardoweiland](https://github.com/eduardoweiland))
* fixed issue with `TIME` column in #134 (thanks [@cserron](https://github.com/cserron))
* fixed issue with relation id in #138 (thanks [@mingyang91](https://github.com/mingyang91))
* fixed bug when URL for pg was parsed incorrectly #114 (thanks [@mingyang91](https://github.com/mingyang91))
* fixed bug when embedded is not being updated
* metadata storage now in global variable
* entities are being loaded in migrations and can be used throw the entity manager or their repositories
* migrations now accept `EntityMetadata` which can be used within one transaction
* fixed issue with migration running on windows #140
* fixed bug with with Class Table Inheritance #144

## 0.0.5

* changed `getScalarMany` to `getRawMany` in `QueryBuilder`
* changed `getScalarOne` to `getRawOne` in `QueryBuilder`
* added migrations support

## 0.0.4

* fixed problem when `order by` is used with `limit`
* fixed problem when `decorators-shim.d.ts` exist and does not allow to import decorators (treats like they exist in global)
* fixed Sql Server driver bugs

## 0.0.3

* completely refactored persistence mechanism:
    * added experimental support of `{ nullable: true }` in relations
    * cascade operations should work better now
    * optimized all queries
    * entities with recursive entities should be persisted correctly now
* now `undefined` properties are skipped in the persistence operation, as well as `undefined` relations.
* added platforms abstractions to allow typeorm to work on multiple platforms
* added experimental support of typeorm in the browser
* breaking changes in `QueryBuilder`:
    * `getSingleResult()` renamed to `getOne()`
    * `getResults()` renamed to `getMany()`
    * `getResultsAndCount()` renamed to `getManyAndCount()`
    * in the innerJoin*/leftJoin* methods now no need to specify `ON`
    * in the innerJoin*/leftJoin* methods no longer supports parameters, use `addParameters` or `setParameter` instead.
    * `setParameters` is now works just like `addParameters` (because previous behaviour confused users),
    `addParameters` now is deprecated
    * `getOne` returns `Promise<Entity|undefined>`
* breaking changes in `Repository` and `EntityManager`:
    * `findOne` and .findOneById` now return `Promise<Entity|undefined>` instead of `Promise<Entity>`
* now typeorm is compiled into `ES5` instead of `ES6` - this allows to run it on older versions of node.js
* fixed multiple issues with dates and utc-related stuff
* multiple bugfixes

## 0.0.2

* lot of API refactorings
* complete support TypeScript 2
* optimized schema creation
* command line tools
* multiple drivers support
* multiple bugfixes

## 0.0.1

* first stable version, works with TypeScript 1.x<|MERGE_RESOLUTION|>--- conflicted
+++ resolved
@@ -5,7 +5,6 @@
 If we missed a note on some change or you have a questions on migrating from old version,
 feel free to ask us and community.
 
-<<<<<<< HEAD
 ## 0.3.0 (next)
 
 * find options interface was completely re-written (find options is parameter passed to find* methods)
@@ -13,7 +12,7 @@
 * `primary` flag has been removed from relation decorators. Now if you want to make a relation primary you must define a primary column with the same name relation uses
 * added observer methods to repositories and entity manager
 * `findOne` now throws error if no (or wrong) criteria supplied
-=======
+
 ## 0.2.15
 
 ### Bug fixes
@@ -126,7 +125,6 @@
 ## 0.2.9
 
 * `UpdateEvent` now returns with contains `updatedColumns` and `updatedRelations`
->>>>>>> 32671456
 
 ## 0.2.8
 
