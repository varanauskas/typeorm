<<<<<<< HEAD

## 0.3.0 (next)

* find options interface was completely re-written (find options is parameter passed to find* methods)
* now query builder adds joins to eager relations by default (previously only find methods did that)
* `primary` flag has been removed from relation decorators. Now if you want to make a relation primary you must define a primary column with the same name relation uses
* added observer methods to repositories and entity manager
* `findOne` now throws error if no (or wrong) criteria supplied
=======
## [0.2.22](https://github.com/typeorm/typeorm/compare/0.2.21...0.2.22) (2019-12-23)


### Bug Fixes

* use a prefix on SelectQueryBuilder internal parameters ([#5178](https://github.com/typeorm/typeorm/issues/5178)) ([cacb08b](https://github.com/typeorm/typeorm/commit/cacb08b)), closes [#5174](https://github.com/typeorm/typeorm/issues/5174) [#5174](https://github.com/typeorm/typeorm/issues/5174)


### Features

* hash aliases to avoid conflicts ([#5227](https://github.com/typeorm/typeorm/issues/5227)) ([edc8e6d](https://github.com/typeorm/typeorm/commit/edc8e6d))
* implement driver options for NativeScript ([#5217](https://github.com/typeorm/typeorm/issues/5217)) ([3e58426](https://github.com/typeorm/typeorm/commit/3e58426))
* SAP Hana support ([#5246](https://github.com/typeorm/typeorm/issues/5246)) ([ec90341](https://github.com/typeorm/typeorm/commit/ec90341))
* speed ​​up id search in buildChildrenEntityTree ([#5202](https://github.com/typeorm/typeorm/issues/5202)) ([2e628c3](https://github.com/typeorm/typeorm/commit/2e628c3))


### BREAKING CHANGES

* aliases for very long relation names may be replaced with hashed strings

>>>>>>> f9505c9b

## [0.2.21](https://github.com/typeorm/typeorm/compare/0.2.20...0.2.21) (2019-12-05)


### Bug Fixes

* allow expireAfterSeconds 0 in Index decorator (close [#5004](https://github.com/typeorm/typeorm/issues/5004)) ([#5005](https://github.com/typeorm/typeorm/issues/5005)) ([d05467c](https://github.com/typeorm/typeorm/commit/d05467c))
* do not mutate connection options ([#5078](https://github.com/typeorm/typeorm/issues/5078)) ([1047989](https://github.com/typeorm/typeorm/commit/1047989))
* mysql driver query streaming ([#5036](https://github.com/typeorm/typeorm/issues/5036)) ([aff2f56](https://github.com/typeorm/typeorm/commit/aff2f56))
* remove consrc usage (postgres,cockroachdb) ([#4333](https://github.com/typeorm/typeorm/issues/4333)) ([ce7cb16](https://github.com/typeorm/typeorm/commit/ce7cb16)), closes [#4332](https://github.com/typeorm/typeorm/issues/4332)
* repo for app-root-path in lock file ([#5052](https://github.com/typeorm/typeorm/issues/5052)) ([f0fd192](https://github.com/typeorm/typeorm/commit/f0fd192))
* resolve MySQL unique index check when bigNumberStrings is false ([#4822](https://github.com/typeorm/typeorm/issues/4822)) ([d205574](https://github.com/typeorm/typeorm/commit/d205574)), closes [#2737](https://github.com/typeorm/typeorm/issues/2737)
* resolve sorting bug for several mongo vesions with typeorm migration ([#5121](https://github.com/typeorm/typeorm/issues/5121)) ([cb771a1](https://github.com/typeorm/typeorm/commit/cb771a1)), closes [#5115](https://github.com/typeorm/typeorm/issues/5115)
* throwing error on duplicate migration names [#4701](https://github.com/typeorm/typeorm/issues/4701) ([#4704](https://github.com/typeorm/typeorm/issues/4704)) ([3e4dc9f](https://github.com/typeorm/typeorm/commit/3e4dc9f))
* unescaped column name in order clause of "migrations" ([#5108](https://github.com/typeorm/typeorm/issues/5108)) ([c0c8566](https://github.com/typeorm/typeorm/commit/c0c8566))
* upgrade app-root-path ([#5023](https://github.com/typeorm/typeorm/issues/5023)) ([7f87f0c](https://github.com/typeorm/typeorm/commit/7f87f0c))


### Features

* add distinct on() support for postgres ([#4954](https://github.com/typeorm/typeorm/issues/4954)) ([1293065](https://github.com/typeorm/typeorm/commit/1293065))
* add migrations transaction option to connection options ([#5147](https://github.com/typeorm/typeorm/issues/5147)) ([fb60688](https://github.com/typeorm/typeorm/commit/fb60688)), closes [#4629](https://github.com/typeorm/typeorm/issues/4629) [#4629](https://github.com/typeorm/typeorm/issues/4629)
* asynchronous ormconfig support ([#5048](https://github.com/typeorm/typeorm/issues/5048)) ([f9fdaee](https://github.com/typeorm/typeorm/commit/f9fdaee)), closes [#4149](https://github.com/typeorm/typeorm/issues/4149)
* export Migration Execution API from main package (fixes [#4880](https://github.com/typeorm/typeorm/issues/4880)) ([#4892](https://github.com/typeorm/typeorm/issues/4892)) ([8f4f908](https://github.com/typeorm/typeorm/commit/8f4f908))
* support spatial types of MySQL 8+ ([#4794](https://github.com/typeorm/typeorm/issues/4794)) ([231dadf](https://github.com/typeorm/typeorm/commit/231dadf)), closes [#3702](https://github.com/typeorm/typeorm/issues/3702)

## [0.2.20](https://github.com/typeorm/typeorm/compare/0.2.19...0.2.20) (2019-10-18)

### Bug Fixes

* ensure distinct property is respected cloning query builder ([#4843](https://github.com/typeorm/typeorm/issues/4843)) ([ea17094](https://github.com/typeorm/typeorm/commit/ea17094)), closes [#4842](https://github.com/typeorm/typeorm/issues/4842)
* **aurora:** apply mysql query fixes to aurora ([#4779](https://github.com/typeorm/typeorm/issues/4779)) ([ee61c51](https://github.com/typeorm/typeorm/commit/ee61c51))
* allow EntitySchema to be passed to EntityRepository ([#4884](https://github.com/typeorm/typeorm/issues/4884)) ([652a20e](https://github.com/typeorm/typeorm/commit/652a20e))
* better timestamp comparison ([#4769](https://github.com/typeorm/typeorm/issues/4769)) ([0a13e6a](https://github.com/typeorm/typeorm/commit/0a13e6a))
* broken database option when using replication, changes introduced by [#4753](https://github.com/typeorm/typeorm/issues/4753) ([#4826](https://github.com/typeorm/typeorm/issues/4826)) ([df5479b](https://github.com/typeorm/typeorm/commit/df5479b))
* check for version of MariaDB before extracting COLUMN_DEFAULT ([#4783](https://github.com/typeorm/typeorm/issues/4783)) ([c30b485](https://github.com/typeorm/typeorm/commit/c30b485))
* connection Reuse is broken in a Lambda environment: ([#4804](https://github.com/typeorm/typeorm/issues/4804)) ([7962036](https://github.com/typeorm/typeorm/commit/7962036))
* FindOptionUtils export ([#4746](https://github.com/typeorm/typeorm/issues/4746)) ([4a62b1c](https://github.com/typeorm/typeorm/commit/4a62b1c)), closes [#4745](https://github.com/typeorm/typeorm/issues/4745)
* loading of aurora-data-api driver ([#4765](https://github.com/typeorm/typeorm/issues/4765)) ([fbb8947](https://github.com/typeorm/typeorm/commit/fbb8947))
* **postgres:** postgres query runner to create materialized view ([#4877](https://github.com/typeorm/typeorm/issues/4877)) ([d744966](https://github.com/typeorm/typeorm/commit/d744966))
* migrations run in reverse order for mongodb ([#4702](https://github.com/typeorm/typeorm/issues/4702)) ([2f27581](https://github.com/typeorm/typeorm/commit/2f27581))
* mongodb Cursor.forEach types ([#4759](https://github.com/typeorm/typeorm/issues/4759)) ([fccbe3e](https://github.com/typeorm/typeorm/commit/fccbe3e))
* Slack invite URL ([#4836](https://github.com/typeorm/typeorm/issues/4836)) ([149af26](https://github.com/typeorm/typeorm/commit/149af26))


### Features

* add name to MigrationInterface (fixes [#3933](https://github.com/typeorm/typeorm/issues/3933) and fixes [#2549](https://github.com/typeorm/typeorm/issues/2549)) ([#4873](https://github.com/typeorm/typeorm/issues/4873)) ([4a73fde](https://github.com/typeorm/typeorm/commit/4a73fde))
* add new transaction mode to wrap each migration in transaction ([#4629](https://github.com/typeorm/typeorm/issues/4629)) ([848fb1f](https://github.com/typeorm/typeorm/commit/848fb1f))
* add option to Column to specify the complete enumName ([#4824](https://github.com/typeorm/typeorm/issues/4824)) ([d967180](https://github.com/typeorm/typeorm/commit/d967180))
* add support for cube array for PostgreSQL ([#4848](https://github.com/typeorm/typeorm/issues/4848)) ([154a441](https://github.com/typeorm/typeorm/commit/154a441))
* implements Sqlite 'WITHOUT ROWID' table modifier ([#4688](https://github.com/typeorm/typeorm/issues/4688)) ([c1342ad](https://github.com/typeorm/typeorm/commit/c1342ad)), closes [#3330](https://github.com/typeorm/typeorm/issues/3330)

## [0.2.19](https://github.com/typeorm/typeorm/compare/0.2.18...0.2.19) (2019-09-13)

### Bug Fixes

* "database" option error in driver when use "url" option for connection ([690e6f5](https://github.com/typeorm/typeorm/commit/690e6f5))
* "hstore injection" & properly handle NULL, empty string, backslashes & quotes in hstore key/value pairs ([#4720](https://github.com/typeorm/typeorm/issues/4720)) ([3abe5b9](https://github.com/typeorm/typeorm/commit/3abe5b9))
* add SaveOptions and RemoveOptions into ActiveRecord ([#4318](https://github.com/typeorm/typeorm/issues/4318)) ([a6d7ba2](https://github.com/typeorm/typeorm/commit/a6d7ba2))
* apostrophe in Postgres enum strings breaks query ([#4631](https://github.com/typeorm/typeorm/issues/4631)) ([445c740](https://github.com/typeorm/typeorm/commit/445c740))
* change PrimaryColumn decorator to clone passed options ([#4571](https://github.com/typeorm/typeorm/issues/4571)) ([3cf470d](https://github.com/typeorm/typeorm/commit/3cf470d)), closes [#4570](https://github.com/typeorm/typeorm/issues/4570)
* createQueryBuilder relation remove works only if using ID ([#2632](https://github.com/typeorm/typeorm/issues/2632)) ([#4734](https://github.com/typeorm/typeorm/issues/4734)) ([1d73a90](https://github.com/typeorm/typeorm/commit/1d73a90))
* resolve issue with conversion string to simple-json ([#4476](https://github.com/typeorm/typeorm/issues/4476)) ([d1594f5](https://github.com/typeorm/typeorm/commit/d1594f5)), closes [#4440](https://github.com/typeorm/typeorm/issues/4440)
* sqlite connections don't ignore the schema property ([#4599](https://github.com/typeorm/typeorm/issues/4599)) ([d8f1c81](https://github.com/typeorm/typeorm/commit/d8f1c81))
* the excessive stack depth comparing types `FindConditions<?>` and `FindConditions<?>` problem ([#4470](https://github.com/typeorm/typeorm/issues/4470)) ([7a0beed](https://github.com/typeorm/typeorm/commit/7a0beed))
* views generating broken Migrations ([#4726](https://github.com/typeorm/typeorm/issues/4726)) ([c52b3d2](https://github.com/typeorm/typeorm/commit/c52b3d2)), closes [#4123](https://github.com/typeorm/typeorm/issues/4123)


### Features

* add `set` datatype support for MySQL/MariaDB ([#4538](https://github.com/typeorm/typeorm/issues/4538)) ([19e2179](https://github.com/typeorm/typeorm/commit/19e2179)), closes [#2779](https://github.com/typeorm/typeorm/issues/2779)
* add materialized View support for Postgres ([#4478](https://github.com/typeorm/typeorm/issues/4478)) ([dacac83](https://github.com/typeorm/typeorm/commit/dacac83)), closes [#4317](https://github.com/typeorm/typeorm/issues/4317) [#3996](https://github.com/typeorm/typeorm/issues/3996)
* add mongodb `useUnifiedTopology` config parameter ([#4684](https://github.com/typeorm/typeorm/issues/4684)) ([92e4270](https://github.com/typeorm/typeorm/commit/92e4270))
* add multi-dimensional cube support for PostgreSQL ([#4378](https://github.com/typeorm/typeorm/issues/4378)) ([b6d6278](https://github.com/typeorm/typeorm/commit/b6d6278))
* add options to input init config for sql.js ([#4560](https://github.com/typeorm/typeorm/issues/4560)) ([5c311ed](https://github.com/typeorm/typeorm/commit/5c311ed))
* add postgres pool error handler ([#4474](https://github.com/typeorm/typeorm/issues/4474)) ([a925be9](https://github.com/typeorm/typeorm/commit/a925be9))
* add referenced table metadata to NamingStrategy to resolve foreign key name ([#4274](https://github.com/typeorm/typeorm/issues/4274)) ([0094f61](https://github.com/typeorm/typeorm/commit/0094f61)), closes [#3847](https://github.com/typeorm/typeorm/issues/3847) [#1355](https://github.com/typeorm/typeorm/issues/1355)
* add support for ON CONFLICT for cockroach ([#4518](https://github.com/typeorm/typeorm/issues/4518)) ([db8074a](https://github.com/typeorm/typeorm/commit/db8074a)), closes [#4513](https://github.com/typeorm/typeorm/issues/4513)
* Added support for DISTINCT queries ([#4109](https://github.com/typeorm/typeorm/issues/4109)) ([39a8e34](https://github.com/typeorm/typeorm/commit/39a8e34))
* Aurora Data API ([#4375](https://github.com/typeorm/typeorm/issues/4375)) ([c321562](https://github.com/typeorm/typeorm/commit/c321562))
* export additional schema builder classes ([#4325](https://github.com/typeorm/typeorm/issues/4325)) ([e589fda](https://github.com/typeorm/typeorm/commit/e589fda))
* log files loaded from glob patterns ([#4346](https://github.com/typeorm/typeorm/issues/4346)) ([e12479e](https://github.com/typeorm/typeorm/commit/e12479e)), closes [#4162](https://github.com/typeorm/typeorm/issues/4162)
* UpdateResult returns affected rows in postgresql ([#4432](https://github.com/typeorm/typeorm/issues/4432)) ([7808bba](https://github.com/typeorm/typeorm/commit/7808bba)), closes [#1308](https://github.com/typeorm/typeorm/issues/1308)

## 0.2.18

### Bug fixes

* fixed loadRelationCountAndMap when entities' primary keys are strings ([#3946](https://github.com/typeorm/typeorm/issues/3946))
* fixed QueryExpressionMap not cloning all values correctly ([#4156](https://github.com/typeorm/typeorm/issues/4156))
* fixed transform embeddeds with no columns but with nested embeddeds (mongodb) ([#4131](https://github.com/typeorm/typeorm/pull/4131))
* fixed the getMany() result being droped randomly bug when using the buffer as primary key. ([#4220](https://github.com/typeorm/typeorm/issues/4220))

### Features

* adds `typeorm migration:show` command ([#4173](https://github.com/typeorm/typeorm/pull/4173))
* deprecate column `readonly` option in favor of `update` and `insert` options ([#4035](https://github.com/typeorm/typeorm/pull/4035))
* support sql.js v1.0 ([#4104](https://github.com/typeorm/typeorm/issues/4104))
* added support for `orUpdate` in SQLlite ([#4097](https://github.com/typeorm/typeorm/pull/4097))
* added support for `dirty_read` (NOLOCK) in SQLServer ([#4133](https://github.com/typeorm/typeorm/pull/4133))
* extend afterLoad() subscriber interface to take LoadEvent ([issue #4185](https://github.com/typeorm/typeorm/issues/4185))
* relation decorators (e.g. `@OneToMany`) now also accept `string` instead of `typeFunction`, which prevents circular dependency issues in the frontend/browser ([issue #4190](https://github.com/typeorm/typeorm/issues/4190))
* added support for metadata reflection in typeorm-class-transformer-shim.js ([issue #4219](https://github.com/typeorm/typeorm/issues/4219))
* added `sqlJsConfig` to input config when initializing sql.js ([issue #4559](https://github.com/typeorm/typeorm/issues/4559))

## 0.2.17 (2019-05-01)

### Bug fixes

* fixed transform embeddeds with boolean values (mongodb) ([#3900](https://github.com/typeorm/typeorm/pull/3900))
* fixed issue with schema inheritance in STI pattern ([#3957](https://github.com/typeorm/typeorm/issues/3957))
* revert changes from [#3814](https://github.com/typeorm/typeorm/pull/3814) ([#3828](https://github.com/typeorm/typeorm/pull/3828))
* fix performance issue when inserting into raw tables with QueryBuilder
  ([#3931](https://github.com/typeorm/typeorm/issues/3931))
* sqlite date hydration is susceptible to corruption ([#3949](https://github.com/typeorm/typeorm/issues/3949))
* fixed mongodb uniques, support 3 ways to define uniques ([#3986](https://github.com/typeorm/typeorm/pull/3986))
* fixed mongodb TTL index ([#4044](https://github.com/typeorm/typeorm/pull/4044))

### Features

* added deferrable options for foreign keys (postgres) ([#2191](https://github.com/typeorm/typeorm/issues/2191))
* added View entity implementation ([#1024](https://github.com/typeorm/typeorm/issues/1024)). Read more at [View entities](https://typeorm.io/#/view-entities)
* added multiple value transformer support ([#4007](https://github.com/typeorm/typeorm/issues/4007))

## 0.2.16 (2019-03-26)

### Bug fixes

* removed unused parameters from `insert`, `update`, `delete` methods ([#3888](https://github.com/typeorm/typeorm/pull/3888))
* fixed: migration generator produces duplicated changes ([#1960](https://github.com/typeorm/typeorm/issues/1960))
* fixed: unique constraint not created on embedded entity field ([#3142](https://github.com/typeorm/typeorm/issues/3142))
* fixed: FK columns have wrong length when PrimaryGeneratedColumn('uuid') is used ([#3604](https://github.com/typeorm/typeorm/issues/3604))
* fixed: column option unique sqlite error ([#3803](https://github.com/typeorm/typeorm/issues/3803))
* fixed: 'uuid' in PrimaryGeneratedColumn causes Many-to-Many Relationship to Fail ([#3151](https://github.com/typeorm/typeorm/issues/3151))
* fixed: sync enums on schema sync ([#3694](https://github.com/typeorm/typeorm/issues/3694))
* fixed: changes in enum type is not reflected when generating migration (in definition file) ([#3244](https://github.com/typeorm/typeorm/issues/3244))
* fixed: migration will keep create and drop indexes if index name is the same across tables ([#3379](https://github.com/typeorm/typeorm/issues/3379))

## 0.2.15

### Bug fixes

* fixed bug in `connection.dropDatabase` method ([#1414](https://github.com/typeorm/typeorm/pull/3727))
* fixed "deep relations" not loaded/mapped due to the built-in max length of Postgres ([#3118](https://github.com/typeorm/typeorm/issues/3118))
* updated all dependencies
* fixed types issue from [#3725](https://github.com/typeorm/typeorm/issues/3725)
* removed sql-function-support (`() => ` syntax) in parameters to prevent security considerations
* fix sync schema issue with postgres enum in case capital letters in entity name ([#3536](https://github.com/typeorm/typeorm/issues/3536))

### Features

* added `uuidExtension` option to Postgres connection options, which allows TypeORM to use the newer `pgcrypto` extension to generate UUIDs

## 0.2.14 (2019-02-25)

### Bug fixes

* fixed migration issue with postgres numeric enum type - change queries are not generated if enum is not modified ([#3587](https://github.com/typeorm/typeorm/issues/3587))
* fixed mongodb entity listeners in optional embeddeds ([#3450](https://github.com/typeorm/typeorm/issues/3450))
* fixes returning invalid delete result
* reverted lazy loading properties not enumerable feature to fix related bugs

### Features

* added CockroachDB support
* added browser entry point to `package.json` ([3583](https://github.com/typeorm/typeorm/issues/3583))
* replaced backend-only drivers by dummy driver in browser builds
* added `useLocalForage` option to Sql.js connection options, which enables asynchronous load and save operations of the datatbase from the indexedDB ([#3554](https://github.com/typeorm/typeorm/issues/3554))
* added simple-enum column type ([#1414](https://github.com/typeorm/typeorm/issues/1414))

## 0.2.13 (2019-02-10)

### Bug Fixes

* fixed undefined object id field in case property name is `_id` ([3517](https://github.com/typeorm/typeorm/issues/3517))
* allow to use mongodb index options in `Index` decorator ([#3592](https://github.com/typeorm/typeorm/pull/3592))
* fixed entity embeddeds indices in mongodb ([#3585](https://github.com/typeorm/typeorm/pull/3585))
* fixed json/jsonb column data types comparison ([#3496](https://github.com/typeorm/typeorm/issues/3496))
* fixed increment/decrement value of embedded entity ([#3182](https://github.com/typeorm/typeorm/issues/3182))
* fixed missing call `transformer.from()` in case column is NULL ([#3395](https://github.com/typeorm/typeorm/issues/3395))
* fixed signatures of `update`/`insert` methods, some `find*` methods in repositories, entity managers, BaseEntity and QueryBuilders
* handle embedded documents through multiple levels in mongodb ([#3551](https://github.com/typeorm/typeorm/issues/3551))
* fixed hanging connections in `mssql` driver ([#3327](https://github.com/typeorm/typeorm/pull/3327))

### Features

* Injection 2nd parameter(options) of constructor to `ioredis/cluster` is now possible([#3538](https://github.com/typeorm/typeorm/issues/3538))

## 0.2.12 (2019-01-20)

### Bug Fixes

* fixed mongodb entity listeners and subscribers ([#1527](https://github.com/typeorm/typeorm/issues/1527))
* fixed connection options builder - paramters parsed from url are assigned on top of options ([#3442](https://github.com/typeorm/typeorm/pull/3442))
* fixed issue with logical operator precedence in `QueryBuilder` `whereInIds` ([#2103](https://github.com/typeorm/typeorm/issues/2103))
* fixed missing `isolationLevel` in `Connection.transaction()` method ([#3363](https://github.com/typeorm/typeorm/issues/3363))
* fixed broken findOne method with custom join column name
* fixed issue with uuid in mysql ([#3374](https://github.com/typeorm/typeorm/issues/3374))
* fixed missing export of `Exclusion` decorator
* fixed ignored extra options in mongodb driver ([#3403](https://github.com/typeorm/typeorm/pull/3403), [#1741](https://github.com/typeorm/typeorm/issues/1741))
* fixed signature of root `getRepository` function to accept `EntitySchema<Entity>` ([#3402](https://github.com/typeorm/typeorm/pull/3402))
* fixed false undefined connection options passed into mongodb client ([#3366](https://github.com/typeorm/typeorm/pull/3366))
* fixed ER_DUP_FIELDNAME with simple find ([#3350](https://github.com/typeorm/typeorm/issues/3350))

### Features

* added `tslib` to reduce package size ([#3457](https://github.com/typeorm/typeorm/issues/3457), [#3458](https://github.com/typeorm/typeorm/pull/3458))
* queries are simplified in `findByIds` and `whereInIds` for simple entities with single primary key ([#3431](https://github.com/typeorm/typeorm/pull/3431))
* added `ioredis` and `ioredis-cluster` cache support ([#3289](https://github.com/typeorm/typeorm/pull/3289),[#3364](https://github.com/typeorm/typeorm/pull/3364))
* added `LessThanOrEqual` and `MoreThanOrEqual` find options ([#3373](https://github.com/typeorm/typeorm/pull/3373))
* improve support of string, numeric and heterogeneous enums in postgres and mysql ([#3414](https://github.com/typeorm/typeorm/pull/3414))
* default value of enum array in postgres is now possible define as typescript array ([#3414](https://github.com/typeorm/typeorm/pull/3414))
```typescript
@Column({
    type: "enum",
    enum: StringEnum,
    array: true,
    default: [StringEnum.ADMIN]
})
stringEnums: StringEnum[];
```

### Breaking changes

* `UpdateQueryBuilder` now throw error if update values are not provided or unknown property is passed into `.set()` method ([#2849](https://github.com/typeorm/typeorm/issues/2849),[#3324](https://github.com/typeorm/typeorm/pull/3324))


## 0.2.11

* hot fix for mysql schema sync bug

## 0.2.10

* allowed caching options from environment variable (#3321)
* more accurate type for postgres ssl parameters
* added support for `ON UPDATE CASCADE` relations for mysql
* `repository.save` returns union type
* added reuse of lazy relationships
* added ability to disable prefixes for embedded columns
* migrations can be tested
* migration run returns array of successful migrations
* added debug ENV option
* added support for postgres exclusion constraints
* bug fixes
* documentation updates
* fixed issue with mysql primary generated uuid ER_TOO_LONG_KEY (#1139)

## 0.2.9

* `UpdateEvent` now returns with contains `updatedColumns` and `updatedRelations`

## 0.2.8

* added support for specifying isolation levels in transactions
* added SQLCipher connection option for sqlite
* added driver to support Expo platform for sqlite
* added support for nativescript
* bug fixes
* documentation updates

## 0.2.7

* added support for rowversion type for mssql (#2198)

## 0.2.6

* fixed wrong aggregate and count methods signature in mongodb

## 0.2.5

* added support for enum arrays in postgres
* fixed issue with lazy relations (#1953)
* fixed issue with migration file generator using a wrong class name (#2070)
* fixed issue with unhandled promise rejection warning on postgres connection (#2067)

## 0.2.4

* fixed bug with relation id loader queries not working with self-referencing relations
* fixed issues with zerofill and unsigned options not available in column options (#2049)
* fixed issue with lazy relation loader (#2029)
* fixed issue with closure table not properly escaped when using custom schema (#2043)
* fixed issue #2053

## 0.2.3

* fixed bug with selecting default values after persistence when initialized properties defined
* fixed bug with find operators used on relational columns (#2031)
* fixed bug with DEFAULT as functions in mssql (#1991)

## 0.2.2

* fixing bugs with STI
* fixed bug in mysql schema synchronization

## 0.2.1

* fixed bug with STI
* fixed bug with lazy relations inside transactions

## 0.2.0

* completely refactored, improved and optimized persistence process and performance.
* removed cascade remove functionality, refactored how cascades are working.
* removed `cascadeRemove` option from relation options.
* replaced `cascadeAll` with `cascade: true` syntax from relation options.
* replaced `cascadeInsert` with `cascade: ["insert"]` syntax from relation options.
* replaced `cascadeUpdate` with `cascade: ["update"]` syntax from relation options.
* now when one-to-one or many-to-one relation is loaded and its not set (set to null) ORM returns you entity with relation set to `null` instead of `undefined property` as before.
* now relation id can be set directly to relation, e.g. `Post { @ManyToOne(type => Tag) tag: Tag|number }` with `post.tag = 1` usage.
* now you can disable persistence on any relation by setting `@OneToMany(type => Post, post => tag, { persistence: false })`. This can dramatically improve entity save performance.
* `loadAllRelationIds` method of `QueryBuilder` now accepts list of relation paths that needs to be loaded, also `disableMixedMap` option is now by default set to false, but you can enable it via new method parameter `options`
* now `returning` and `output` statements of `InsertQueryBuilder` support array of columns as argument
* now when many-to-many and one-to-many relation set to `null` all items from that relation are removed, just like it would be set to empty array
* fixed issues with relation update from one-to-one non-owner side
* now version column is updated on the database level, not by ORM anymore
* now created date and update date columns is set on the database level, not by ORM anymore (e.g. using `CURRENT_TIMESTAMP` as a default value)
* now `InsertQueryBuilder`, `UpdateQueryBuilder` and `DeleteQueryBuilder` automatically update entities after execution.
This only happens if real entity objects are passed.
Some databases (like mysql and sqlite) requires a separate query to perform this operation.
If you want to disable this behavior use `queryBuilder.updateEntity(false)` method.
This feature is convenient for users who have uuid, create/update date, version columns or columns with DEFAULT value set.
* now `InsertQueryBuilder`, `UpdateQueryBuilder` and `DeleteQueryBuilder` call subscribers and listeners.
You can disable this behavior by setting `queryBuilder.callListeners(false)` method.
* `Repository` and `EntityManager` method `.findOneById` is deprecated and will be removed in next 0.3.0 version.
Use `findOne(id)` method instead now.
* `InsertQueryBuilder` now returns `InsertResult` which contains extended information and metadata about runned query
* `UpdateQueryBuilder` now returns `UpdateResult` which contains extended information and metadata about runned query
* `DeleteQueryBuilder` now returns `DeleteResult` which contains extended information and metadata about runned query
* now insert / update / delete queries built with QueryBuilder can be wrapped into a transaction using `useTransaction(true)` method of the QueryBuilder.
* `insert`, `update` and `delete` methods of `QueryRunner` now use `InsertQueryRunner`, `UpdateQueryRunner` and `DeleteQueryRunner` inside
* removed deprecated `removeById`, `removeByIds` methods
* removed `deleteById` method - use `delete(id)` method instead now
* removed `updateById` method - use `update(id)` method instead now
* changed `snakeCase` utility - check table names after upgrading
* added ability to disable transaction in `save` and `remove` operations
* added ability to disable listeners and subscribers in `save` and `remove` operations
* added ability to save and remove objects in chunks
* added ability to disable entity reloading after insertion and updation
* class table inheritance functionality has been completely dropped
* single table inheritance functionality has been fixed
* `@SingleEntityChild` has been renamed to `@ChildEntity`
* `@DiscriminatorValue` has been removed, instead parameter in `@ChildEntity` must be used, e.g. `@ChildEntity("value")`
* `@DiscriminatorColumn` decorator has been removed, use `@TableInheritance` options instead now
* `skipSync` in entity options has been renamed to `synchronize`. Now if it set to false schema synchronization for the entity will be disabled.
By default its true.
* now array initializations for relations are forbidden and ORM throws an error if there are entities with initialized relation arrays.
* `@ClosureEntity` decorator has been removed. Instead `@Entity` + `@Tree("closure-table")` must be used
* added support for nested set and materialized path tree hierarchy patterns
* breaking change on how array parameters work in queries - now instead of (:param) new syntax must be used (:...param).
This fixed various issues on how real arrays must work
* changed the way how entity schemas are created (now more type-safe), now interface EntitySchema is a class
* added `@Unique` decorator. Accepts custom unique constraint name and columns to be unique. Used only on as
composite unique constraint, on table level. E.g. `@Unique("uq_id_name", ["id", "name"])`
* added `@Check` decorator. Accepts custom check constraint name and expression. Used only on as
composite check constraint, on table level. E.g. `@Check("chk_name", "name <> 'asd'")`
* fixed `Oracle` issues, now it will be fully maintained as other drivers
* implemented migrations functionality in all drivers
* CLI commands changed from `migrations:create`, `migrations:generate`, `migrations:revert` and `migrations:run` to `migration:create`, `migration:generate`, `migration:revert` and `migration:run`
* changed the way how migrations work (more info in #1315). Now migration table contains `id` column with auto-generated keys, you need to re-create migrations table or add new column manually.
* entity schemas syntax was changed
* dropped support for WebSql and SystemJS
* `@Index` decorator now accepts `synchronize` option. This option need to avoid deleting custom indices which is not created by TypeORM
* new flag in relation options was introduced: `{ persistence: false }`. You can use it to prevent any extra queries for relations checks
* added support for `UNSIGNED` and `ZEROFILL` column attributes in MySQL
* added support for generated columns in MySQL
* added support for `ON UPDATE` column option in MySQL
* added `SPATIAL` and `FULLTEXT` index options in MySQL
* added `hstore` and `enum` column types support in Postgres
* added range types support in Postgres
* TypeORM now uses `{ "supportBigNumbers": true, "bigNumberStrings": true }` options by default for `node-mysql`
* Integer data types in MySQL now accepts `width` option instead of `length`
* junction tables now have `onDelete: "CASCADE"` attribute on their foreign keys
* `ancestor` and `descendant` columns in ClosureTable marked as primary keys
* unique index now will be created for the join columns in `ManyToOne` and `OneToOne` relations

## 0.1.19

* fixed bug in InsertQueryBuilder

## 0.1.18

* fixed timestamp issues

## 0.1.17

* fixed issue with entity order by applied to update query builder

## 0.1.16

* security and bug fixes

## 0.1.15

* security and bug fixes

## 0.1.14

* optimized hydration performance ([#1672](https://github.com/typeorm/typeorm/pull/1672))

## 0.1.13

* added simple-json column type ([#1448](https://github.com/typeorm/typeorm/pull/1488))
* fixed transform behaviour for timestamp columns ([#1140](https://github.com/typeorm/typeorm/issues/1140))
* fixed issue with multi-level relations loading ([#1504](https://github.com/typeorm/typeorm/issues/1504))

## 0.1.12

* EntitySubscriber now fires events on subclass entity ([#1369](https://github.com/typeorm/typeorm/issues/1369))
* fixed error with entity schema validator being async  ([#1448](https://github.com/typeorm/typeorm/issues/1448))

## 0.1.11

* postgres extensions now gracefully handled when user does not have rights to use them ([#1407](https://github.com/typeorm/typeorm/issues/1407))

## 0.1.10

* `sqljs` driver now enforces FK integrity by default (same behavior as `sqlite`)
* fixed issue that broke browser support in 0.1.8 because of the debug package ([#1344](https://github.com/typeorm/typeorm/pull/1344))

## 0.1.9

* fixed bug with sqlite and mysql schema synchronization when uuid column is used ([#1332](https://github.com/typeorm/typeorm/issues/1332))

## 0.1.8

* New DebugLogger ([#1302](https://github.com/typeorm/typeorm/pull/1302))
* fixed issue with primary relations being nullable by default - now they are not nullable always
* fixed issue with multiple databases support when tables with same name are used across multiple databases

## 0.1.7

* fixed bug with migrations execution in mssql ([#1254](https://github.com/typeorm/typeorm/issues/1254))
* added support for more complex ordering in paginated results ([#1259](https://github.com/typeorm/typeorm/issues/1259))
* MSSQL users are required to add "order by" for skip/offset operations since mssql does not support OFFSET/LIMIT statement without order by applied
* fixed issue when relation query builder methods execute operations with empty arrays ([#1241](https://github.com/typeorm/typeorm/issues/1241))
* Webpack can now be used for node projects and not only for browser projects. To use TypeORM in Ionic with minimal changes checkout the [ionic-example](https://github.com/typeorm/ionic-example#typeorm--017) for the needed changes. To use webpack for non-Ionic browser webpack projects, the needed configuration can be found in the [docs]( http://typeorm.io/#/supported-platforms) ([#1280](https://github.com/typeorm/typeorm/pulls/1280))
* added support for loading sub-relations in via find options ([#1270](https://github.com/typeorm/typeorm/issues/1270))

## 0.1.6

* added support for indices and listeners in embeddeds
* added support for `ON CONFLICT` keyword
* fixed bug with query builder where lazy relations are loaded multiple times when using `leftJoinAndSelect` ([#996](https://github.com/typeorm/typeorm/issues/996))
* fixed bug in all sqlite based drivers that generated wrong uuid columns ([#1128](https://github.com/typeorm/typeorm/issues/1128) and [#1161](https://github.com/typeorm/typeorm/issues/1161))

## 0.1.5

* fixed bug where `findByIds` would return values with an empty array ([#1118](https://github.com/typeorm/typeorm/issues/1118))
* fixed bug in MigrationExecutor that didn't release created query builder ([#1201](https://github.com/typeorm/typeorm/issues/1201))

## 0.1.4

* fixed bug in mysql driver that generated wrong query when using skip ([#1099](https://github.com/typeorm/typeorm/issues/1099))
* added option to create query builder from repository without alias([#1084](https://github.com/typeorm/typeorm/issues/1084))
* fixed bug that made column option "select" unusable ([#1110](https://github.com/typeorm/typeorm/issues/1110))
* fixed bug that generated mongodb projects what don't work ([#1119](https://github.com/typeorm/typeorm/issues/1119))

## 0.1.3

* added support for `sql.js`. To use it you just need to install `npm i sql.js` and use `sqljs` as driver type ([#894](https://github.com/typeorm/typeorm/pull/894)).
* added explicit require() statements for drivers ([#1143](https://github.com/typeorm/typeorm/pull/1143))
* fixed bug where wrong query is generated with multiple primary keys ([#1146](https://github.com/typeorm/typeorm/pull/1146))
* fixed bug for oracle driver where connect method was wrong ([#1177](https://github.com/typeorm/typeorm/pull/1177))

## 0.1.2

* sqlite now supports relative database file paths ([#798](https://github.com/typeorm/typeorm/issues/798) and [#799](https://github.com/typeorm/typeorm/issues/799))
* fixed bug with not properly working `update` method ([#1037](https://github.com/typeorm/typeorm/issues/1037), [#1042](https://github.com/typeorm/typeorm/issues/1042))
* fixed bug with replication support ([#1035](https://github.com/typeorm/typeorm/pull/1035))
* fixed bug with wrong embedded column names being generated ([#969](https://github.com/typeorm/typeorm/pull/969))
* added support for caching in respositories ([#1057](https://github.com/typeorm/typeorm/issues/1057))
* added support for the `citext` column type for postgres ([#1075](https://github.com/typeorm/typeorm/pull/1075))

## 0.1.1

* added support for `pg-native` for postgres (#975). To use it you just need to install `npm i pg-native` and it will be picked up automatically.
* now Find Options support `-1` and `1` for `DESC` and `ASC` values. This is better user experience for MongoDB users.
* now inheritances in embeddeds are supported (#966).
* `isArray: boolean` in `ColumnOptions` is deprecated. Use `array: boolean` instead.
* deprecated `removeById` method, now use `deleteById` method instead.
* added `insert` and `delete` methods into repository and entity manager.
* fixed multiple issues with `update`, `updateById` and `removeById` methods in repository and entity manager. Now they do not use `save` and `remove` methods anymore - instead they are using QueryBuilder to build and execute their queries.
* now `save` method can accept partial entities.
* removed opencollective dependency.
* fixed issues with bulk entity insertions.
* find* methods now can find by embed conditions.
* fixed issues with multiple schema support, added option to `@JoinTable` to support schema and database.
* multiple small bugfixes.

## 0.1.0

#### BREAKING CHANGES

* `Table`, `AbstractTable`, `ClassTableChild`, `ClosureTable`, `EmbeddableTable`, `SingleTableChild` deprecated  decorators were removed. Use `Entity`, `ClassEntityChild`, `ClosureEntity`, `SingleEntityChild` decorators instead.
* `EntityManager#create`, `Repository#create`, `EntityManager#preload`, `Repository#preload`, `EntityManager#merge`, `Repository#merge` methods now accept `DeepPartial<Entity>` instead of `Object`.
*  `EntityManager#merge`, `Repository#merge` methods first argument is now an entity where to need to merge all given entity-like objects.
* changed `find*` repository methods. Now conditions are `Partial<Entity>` type.
* removed `FindOptions` interface and introduced two new interfaces: `FindOneOptions` and `FindManyOptions` - each for its own `findOne*` or `find*` methods.
* dropped out some of options of `FindOptions`. Use `QueryBuilder` instead. However, added  few new options as well.
* deprecated method `addParameters` has been removed from `QueryBuilder`. Use `setParameters` instead.
* removed `setMaxResults`, `setFirstResult` methods in `QueryBuilder`. Use `take` and `skip` methods instead.
* renamed `entityManager` to `manager` in `Connection`, `AbstractRepository` and event objects. `entityManager` property was removed.
* renamed `persist` to `save` in `EntityManager` and `Repository` objects. `persist` method was removed.
* `SpecificRepository` is removed. Use relational query builder functionality instead.
* `transaction` method has been removed from `Repository`. Use `EntityManager#transaction` method instead.
* custom repositories do not support container anymore.
* controller / subscriber / migrations from options tsconfig now appended with a project root directory
* removed naming strategy decorator, naming strategy by name functionality. Now naming strategy should be registered by passing naming strategy instance directly.
* `driver` section in connection options now deprecated. All settings should go directly to connection options root.
* removed `fromTable` from the `QueryBuilder`. Now use regular `from` to select from tables.
* removed `usePool` option from the connection options. Pooling now is always enabled.
* connection options interface has changed and now each platform has its own set of connection options.
* `storage` in sqlite options has been renamed to `database`.
* env variable names for connection were changed (`TYPEORM_DRIVER_TYPE` has been renamed to `TYPEORM_CONNECTION`, some other renaming). More env variable names you can find in `ConnectionOptionsEnvReader` class.
* some api changes in `ConnectionManager` and `createConnection` / `createConnections` methods of typeorm main entrypoint.
* `simple_array` column type now is called `simple-array`
* some column types were removed. Now orm uses column types of underlying database.
* now `number` type in column definitions (like `@Column() likes: number`) maps to `integer` instead of `double`. This is more programmatic design. If you need to store float-pointing values - define a type explicitly.
* `fixedLength` in column options has been removed. Now actual column types can be used, e.g. `@Column("char")` or `@Column("varchar")`.
* `timezone` option has been removed from column options. Now corresponding database types can be used instead.
* `localTimezone` has been removed from the column options.
* `skipSchemaSync` in entity options has been renamed to `skipSync`.
* `setLimit` and `setOffset` in `QueryBuilder` were renamed into `limit` and `offset`.
* `nativeInterface` has been removed from a driver interface and implementations.
* now typeorm works with the latest version of mssql (version 4).
* fixed how orm creates default values for SqlServer - now it creates constraints for it as well.
* migrations interface has changed - now `up` and `down` accept only `QueryRunner`. To use `Connection` and `EntityManager` use properties of `QueryRunner`, e.g. `queryRunner.connection` and `queryRunner.manager`.
* now `update` method in `QueryBuilder` accepts `Partial<Entity>` and property names used in update map are column property names and they are automatically mapped to column names.
* `SpecificRepository` has been removed. Instead new `RelationQueryBuilder` was introduced.
* `getEntitiesAndRawResults` of `QueryBuilder` has been renamed to `getRawAndEntities`.
* in mssql all constraints are now generated using table name in their names - this is fixes issues with duplicate constraint names.
* now when object is loaded from the database all its columns with null values will be set into entity properties as null.  Also after saving entity with unset properties that will be stored as nulls - their (properties) values will be set to null.
* create and update dates in entities now use date with fractional seconds.
* `@PrimaryGeneratedColumn` decorator now accept generation strategy as first argument (default is `increment`), instead of column type. Column type must be passed in options object, e.g. `@PrimaryGeneratedColumn({ type: "bigint"})`.
* `@PrimaryColumn` now does not accept `generated` parameter in options. Use `@Generated` or `@PrimaryGeneratedColumn` decorators instead.
* Logger interface has changed. Custom logger supply mechanism has changed.
* Now `logging` options in connection options is simple "true", or "all", or list of logging modes can be supplied.
* removed `driver` section in connection options. Define options right in the connection options section.
* `Embedded` decorator is deprecated now. use `@Column(type => SomeEmbedded)` instead.
* `schemaName` in connection options is removed. Use `schema` instead.
* `TYPEORM_AUTO_SCHEMA_SYNC` env variable is now called `TYPEORM_SYNCHRONIZE`.
* `schemaSync` method in `Connection` has been renamed to `synchronize`.
* `getEntityManager` has been deprecated. Use `getManager` instead.
* `@TransactionEntityManager` is now called `@TransactionManager` now.
* `EmbeddableEntity`, `Embedded`, `AbstractEntity` decorators has been removed. There is no need to use `EmbeddableEntity` and `AbstractEntity` decorators at all - entity will work as expected without them. Instead of `@Embedded(type => X)` decorator now `@Column(type => X)` must be used instead.
* `tablesPrefix`, `autoSchemaSync`, `autoMigrationsRun`, `dropSchemaOnConnection` options were removed. Use `entityPrefix`, `synchronize`, `migrationsRun`, `dropSchema` options instead.
* removed `persist` method from the `Repository` and `EntityManager`. Use `save` method instead.
* removed `getEntityManager` from `typeorm` namespace. Use `getManager` method instead.
* refactored how query runner works, removed query runner provider
* renamed `TableSchema` into `Table`
* renamed `ColumnSchema` into `TableColumn`
* renamed `ForeignKeySchema` into `TableForeignKey`
* renamed `IndexSchema` into `TableIndex`
* renamed `PrimaryKeySchema` into `TablePrimaryKey`

#### NEW FEATURES

* added `mongodb` support.
* entity now can be saved partially within `update` method.
* added prefix support to embeddeds.
* now embeddeds inside other embeddeds are supported.
* now relations are supported inside embeds.
* now relations for multiple primary keys are generated properly.
* now ormconfig is read from `.env`, `.js`, `.json`, `.yml`, `.xml` formats.
* all database-specific types are supported now.
* now migrations generation in mysql is supported. Use `typeorm migrations:generate` command.
* `getGeneratedQuery` was renamed to `getQuery` in `QueryBuilder`.
* `getSqlWithParameters` was renamed to `getSqlAndParameters` in `QueryBuilder`.
* sql queries are highlighted in console.
* added `@Generated` decorator. It can accept `strategy` option with values `increment` and `uuid`. Default is `increment`. It always generates value for column, except when column defined as `nullable` and user sets `null` value in to column.
* added logging of log-running requests.
* added replication support.
* added custom table schema and database support in `Postgres`, `Mysql` and `Sql Server` drivers.
* multiple bug fixes.
* added ActiveRecord support (by extending BaseEntity) class
* `Connection` how has `createQueryRunner` that can be used to control database connection and its transaction state
* `QueryBuilder` is abstract now and all different kinds of query builders were created for different query types - `SelectQueryBuilder`, `UpdateQueryBuilder`, `InsertQueryBuilder` and `DeleteQueryBuilder` with individual method available.

## 0.0.11

* fixes [#341](https://github.com/typeorm/typeorm/issues/341) - issue when trying to create a `OneToOne` relation with
`referencedColumnName` where the relation is not between primary keys


## 0.0.10

* added `ObjectLiteral` and `ObjectType` into main exports
* fixed issue fixes [#345](https://github.com/typeorm/typeorm/issues/345).
* fixed issue with migration not saving into the database correctly.
    Note its a breaking change if you have run migrations before and have records in the database table,
    make sure to apply corresponding changes. More info in [#360](https://github.com/typeorm/typeorm/issues/360) issue.

## 0.0.9

* fixed bug with indices from columns are not being inherited from parent entity [#242](https://github.com/typeorm/typeorm/issues/242)
* added support of UUID primary columns (thanks [@seanski](https://github.com/seanski))
* added `count` method to repository and entity manager (thanks [@aequasi](https://github.com/aequasi))

## 0.0.8

* added complete babel support
* added `clear` method to `Repository` and `EntityManager` which allows to truncate entity table
* exported `EntityRepository` in `typeorm/index`
* fixed issue with migration generation in [#239](https://github.com/typeorm/typeorm/pull/239) (thanks to [@Tobias4872](https://github.com/Tobias4872))
* fixed issue with using extra options with SqlServer [#236](https://github.com/typeorm/typeorm/pull/236) (thanks to [@jmai00](https://github.com/jmai00))
* fixed issue with non-pooled connections [#234](https://github.com/typeorm/typeorm/pull/234) (thanks to [@benny-medflyt](https://github.com/benny-medflyt))
* fixed issues:
[#242](https://github.com/typeorm/typeorm/issues/242),
[#240](https://github.com/typeorm/typeorm/issues/240),
[#204](https://github.com/typeorm/typeorm/issues/204),
[#219](https://github.com/typeorm/typeorm/issues/219),
[#233](https://github.com/typeorm/typeorm/issues/233),
[#234](https://github.com/typeorm/typeorm/issues/234)

## 0.0.7

* added custom entity repositories support
* merged typeorm-browser and typeorm libraries into single package
* added `@Transaction` decorator
* added exports to `typeorm/index` for naming strategies
* added shims for browsers using typeorm in frontend models, also added shim to use typeorm
with class-transformer library on the frontend
* fixed issue when socketPath could not be used with mysql driver (thanks @johncoffee)
* all table decorators are renamed to `Entity` (`Table` => `Entity`, `AbstractTable` => `AbstractEntity`,
`ClassTableChild` => `ClassEntityChild`, `ClosureTable` => `ClosureEntity`, `EmbeddableTable` => `EmbeddableEntity`,
`SingleTableChild` => `SingleEntityChild`). This change is required because upcoming versions of orm will work
not only with tables, but also with documents and other database-specific "tables".
Previous decorator names are deprecated and will be removed in the future.
* added custom repositories support. Example in samples directory.
* cascade remove options has been removed from `@ManyToMany`, `@OneToMany` decorators. Also cascade remove is not possible
from two sides of `@OneToOne` relationship now.
* fixed issues with subscribers and transactions
* typeorm now has translation in chinese (thanks [@brookshi](https://github.com/brookshi))
* added `schemaName` support for postgres database [#152](https://github.com/typeorm/typeorm/issues/152) (thanks [@mingyang91](https://github.com/mingyang91))
* fixed bug when new column was'nt added properly in sqlite [#157](https://github.com/typeorm/typeorm/issues/157)
* added ability to set different types of values for DEFAULT value of the column [#150](https://github.com/typeorm/typeorm/issues/150)
* added ability to use zero, false and empty string values as DEFAULT values in [#189](https://github.com/typeorm/typeorm/pull/189) (thanks to [@Luke265](https://github.com/Luke265))
* fixed bug with junction tables persistence (thanks [@Luke265](https://github.com/Luke265))
* fixed bug regexp in `QueryBuilder` (thanks [@netnexus](https://github.com/netnexus))
* fixed issues [#202](https://github.com/typeorm/typeorm/issues/202), [#203](https://github.com/typeorm/typeorm/issues/203) (thanks to [@mingyang91](https://github.com/mingyang91))
* fixed issues
[#159](https://github.com/typeorm/typeorm/issues/159),
[#181](https://github.com/typeorm/typeorm/issues/181),
[#176](https://github.com/typeorm/typeorm/issues/176),
[#192](https://github.com/typeorm/typeorm/issues/192),
[#191](https://github.com/typeorm/typeorm/issues/191),
[#190](https://github.com/typeorm/typeorm/issues/190),
[#179](https://github.com/typeorm/typeorm/issues/179),
[#177](https://github.com/typeorm/typeorm/issues/177),
[#175](https://github.com/typeorm/typeorm/issues/175),
[#174](https://github.com/typeorm/typeorm/issues/174),
[#150](https://github.com/typeorm/typeorm/issues/150),
[#159](https://github.com/typeorm/typeorm/issues/159),
[#173](https://github.com/typeorm/typeorm/issues/173),
[#195](https://github.com/typeorm/typeorm/issues/195),
[#151](https://github.com/typeorm/typeorm/issues/151)

## 0.0.6

* added `JSONB` support for Postgres in #126 (thanks [@CreepGin](https://github.com/CreepGin)@CreepGin)
* fixed in in sqlite query runner in #141 (thanks [@marcinwadon](https://github.com/marcinwadon))
* added shortcut exports for table schema classes in #135 (thanks [@eduardoweiland](https://github.com/eduardoweiland))
* fixed bugs with single table inheritance in #132 (thanks [@eduardoweiland](https://github.com/eduardoweiland))
* fixed issue with `TIME` column in #134 (thanks [@cserron](https://github.com/cserron))
* fixed issue with relation id in #138 (thanks [@mingyang91](https://github.com/mingyang91))
* fixed bug when URL for pg was parsed incorrectly #114 (thanks [@mingyang91](https://github.com/mingyang91))
* fixed bug when embedded is not being updated
* metadata storage now in global variable
* entities are being loaded in migrations and can be used throw the entity manager or their repositories
* migrations now accept `EntityMetadata` which can be used within one transaction
* fixed issue with migration running on windows #140
* fixed bug with with Class Table Inheritance #144

## 0.0.5

* changed `getScalarMany` to `getRawMany` in `QueryBuilder`
* changed `getScalarOne` to `getRawOne` in `QueryBuilder`
* added migrations support

## 0.0.4

* fixed problem when `order by` is used with `limit`
* fixed problem when `decorators-shim.d.ts` exist and does not allow to import decorators (treats like they exist in global)
* fixed Sql Server driver bugs

## 0.0.3

* completely refactored persistence mechanism:
    * added experimental support of `{ nullable: true }` in relations
    * cascade operations should work better now
    * optimized all queries
    * entities with recursive entities should be persisted correctly now
* now `undefined` properties are skipped in the persistence operation, as well as `undefined` relations.
* added platforms abstractions to allow typeorm to work on multiple platforms
* added experimental support of typeorm in the browser
* breaking changes in `QueryBuilder`:
    * `getSingleResult()` renamed to `getOne()`
    * `getResults()` renamed to `getMany()`
    * `getResultsAndCount()` renamed to `getManyAndCount()`
    * in the innerJoin*/leftJoin* methods now no need to specify `ON`
    * in the innerJoin*/leftJoin* methods no longer supports parameters, use `addParameters` or `setParameter` instead.
    * `setParameters` is now works just like `addParameters` (because previous behaviour confused users),
    `addParameters` now is deprecated
    * `getOne` returns `Promise<Entity|undefined>`
* breaking changes in `Repository` and `EntityManager`:
    * `findOne` and .findOneById` now return `Promise<Entity|undefined>` instead of `Promise<Entity>`
* now typeorm is compiled into `ES5` instead of `ES6` - this allows to run it on older versions of node.js
* fixed multiple issues with dates and utc-related stuff
* multiple bugfixes

## 0.0.2

* lot of API refactorings
* complete support TypeScript 2
* optimized schema creation
* command line tools
* multiple drivers support
* multiple bugfixes

## 0.0.1

* first stable version, works with TypeScript 1.x<|MERGE_RESOLUTION|>--- conflicted
+++ resolved
@@ -1,4 +1,3 @@
-<<<<<<< HEAD
 
 ## 0.3.0 (next)
 
@@ -7,7 +6,8 @@
 * `primary` flag has been removed from relation decorators. Now if you want to make a relation primary you must define a primary column with the same name relation uses
 * added observer methods to repositories and entity manager
 * `findOne` now throws error if no (or wrong) criteria supplied
-=======
+
+
 ## [0.2.22](https://github.com/typeorm/typeorm/compare/0.2.21...0.2.22) (2019-12-23)
 
 
@@ -28,7 +28,6 @@
 
 * aliases for very long relation names may be replaced with hashed strings
 
->>>>>>> f9505c9b
 
 ## [0.2.21](https://github.com/typeorm/typeorm/compare/0.2.20...0.2.21) (2019-12-05)
 
